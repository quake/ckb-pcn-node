use bitflags::bitflags;
use ckb_hash::{blake2b_256, new_blake2b};
use ckb_sdk::Since;
use ckb_types::{
    core::{FeeRate, TransactionBuilder, TransactionView},
    packed::{Bytes, CellInput, CellOutput, OutPoint, Script, Transaction},
    prelude::{AsTransactionBuilder, IntoTransactionView, Pack, Unpack},
};

use log::{debug, error, info, warn};
use molecule::prelude::{Builder, Entity};
use musig2::{
    aggregate_partial_signatures,
    errors::{SigningError, VerifyError},
    sign_partial, verify_partial, AggNonce, CompactSignature, KeyAggContext, PartialSignature,
    PubNonce, SecNonce,
};
use ractor::{
    async_trait as rasync_trait, Actor, ActorProcessingErr, ActorRef, RpcReplyPort, SpawnErr,
};

use serde::{Deserialize, Serialize};
use serde_with::{serde_as, DisplayFromStr};
use tentacle::secio::PeerId;
use thiserror::Error;
use tokio::sync::oneshot;

use std::{borrow::Borrow, collections::BTreeMap};

use crate::{
    ckb::{
        config::{DEFAULT_UDT_MINIMAL_CKB_AMOUNT, MIN_OCCUPIED_CAPACITY},
        types::Shutdown,
    },
    ckb_chain::{
        contracts::{get_cell_deps, get_script_by_contract, Contract},
        FundingRequest,
    },
    NetworkServiceEvent,
};

use super::{
    config::{DEFAULT_CHANNEL_MINIMAL_CKB_AMOUNT, MIN_UDT_OCCUPIED_CAPACITY},
    key::blake2b_hash_with_salt,
    network::CFNMessageWithPeerId,
    serde_utils::EntityHex,
    types::{
        AcceptChannel, AddTlc, CFNMessage, ChannelReady, ClosingSigned, CommitmentSigned, Hash256,
        LockTime, OpenChannel, Privkey, Pubkey, ReestablishChannel, RemoveTlc, RemoveTlcReason,
        RevokeAndAck, TxCollaborationMsg, TxComplete, TxUpdate,
    },
    NetworkActorCommand, NetworkActorEvent, NetworkActorMessage,
};

// - `version`: 8 bytes, u64 in little-endian
// - `funding_out_point`: 36 bytes, out point of the funding transaction
// - `pubkey`: 32 bytes, x only aggregated public key
// - `signature`: 64 bytes, aggregated signature
const FUNDING_CELL_WITNESS_LEN: usize = 16 + 8 + 36 + 32 + 64;
// Some part of the code liberally gets previous commitment number, which is
// the current commitment number minus 1. We deliberately set initial commitment number to 1,
// so that we can get previous commitment point/number without checking if the channel
// is funded or not.
pub const INITIAL_COMMITMENT_NUMBER: u64 = 0;

const ASSUME_NETWORK_ACTOR_ALIVE: &'static str = "network actor must be alive";

pub enum ChannelActorMessage {
    /// Command are the messages that are sent to the channel actor to perform some action.
    /// It is normally generated from a user request.
    Command(ChannelCommand),
    /// Some system events associated to a channel, such as the funding transaction confirmed.
    Event(ChannelEvent),
    /// PeerMessage are the messages sent from the peer.
    PeerMessage(CFNMessage),
}

#[derive(Debug, Serialize, Deserialize)]
pub struct AddTlcResponse {
    pub tlc_id: u64,
}

#[derive(Debug)]
pub enum ChannelCommand {
    TxCollaborationCommand(TxCollaborationCommand),
    // TODO: maybe we should automatically send commitment_signed message after receiving
    // tx_complete event.
    CommitmentSigned(),
    AddTlc(AddTlcCommand, RpcReplyPort<Result<AddTlcResponse, String>>),
    RemoveTlc(RemoveTlcCommand, RpcReplyPort<Result<(), String>>),
    Shutdown(ShutdownCommand, RpcReplyPort<Result<(), String>>),
}

#[derive(Debug)]
pub enum TxCollaborationCommand {
    TxUpdate(TxUpdateCommand),
    TxComplete(),
}

#[derive(Debug)]
pub struct AddTlcCommand {
    pub amount: u128,
    pub preimage: Option<Hash256>,
    pub payment_hash: Option<Hash256>,
    pub expiry: LockTime,
}

#[derive(Debug)]
pub struct RemoveTlcCommand {
    pub id: u64,
    pub reason: RemoveTlcReason,
}

#[derive(Debug)]
pub struct ShutdownCommand {
    pub close_script: Script,
    pub fee_rate: FeeRate,
}

fn get_random_preimage() -> Hash256 {
    let mut preimage = [0u8; 32];
    preimage.copy_from_slice(&rand::random::<[u8; 32]>());
    preimage.into()
}

#[derive(Debug)]
pub struct ChannelCommandWithId {
    pub channel_id: Hash256,
    pub command: ChannelCommand,
}

pub const DEFAULT_FEE_RATE: u64 = 1_000;
pub const DEFAULT_COMMITMENT_FEE_RATE: u64 = 1_000;
pub const DEFAULT_MAX_TLC_VALUE_IN_FLIGHT: u128 = u128::MAX;
pub const DEFAULT_MAX_ACCEPT_TLCS: u64 = u64::MAX;
pub const DEFAULT_MIN_TLC_VALUE: u128 = 0;
pub const DEFAULT_TO_LOCAL_DELAY_BLOCKS: u64 = 10;

#[derive(Debug)]
pub struct TxUpdateCommand {
    pub transaction: Transaction,
}

pub struct OpenChannelParameter {
    pub funding_amount: u128,
    pub seed: [u8; 32],
    pub funding_udt_type_script: Option<Script>,
    pub channel_id_sender: oneshot::Sender<Hash256>,
    pub commitment_fee_rate: Option<u64>,
    pub funding_fee_rate: Option<u64>,
}

pub struct AcceptChannelParameter {
    pub funding_amount: u128,
    pub reserved_ckb_amount: u64,
    pub seed: [u8; 32],
    pub open_channel: OpenChannel,
    pub channel_id_sender: Option<oneshot::Sender<Hash256>>,
}

pub enum ChannelInitializationParameter {
    /// To open a new channel to another peer, the funding amount,
    /// the temporary channel id a unique channel seed to generate
    /// channel secrets must be given.
    OpenChannel(OpenChannelParameter),
    /// To accept a new channel from another peer, the funding amount,
    /// a unique channel seed to generate unique channel id,
    /// original OpenChannel message and an oneshot
    /// channel to receive the new channel ID must be given.
    AcceptChannel(AcceptChannelParameter),
    /// Reestablish a channel with given channel id.
    ReestablishChannel(Hash256),
}

#[derive(Debug)]
pub struct ChannelActor<S> {
    peer_id: PeerId,
    network: ActorRef<NetworkActorMessage>,
    store: S,
}

impl<S> ChannelActor<S> {
    pub fn new(peer_id: PeerId, network: ActorRef<NetworkActorMessage>, store: S) -> Self {
        Self {
            peer_id,
            network,
            store,
        }
    }

    pub fn handle_peer_message(
        &self,
        state: &mut ChannelActorState,
        message: CFNMessage,
    ) -> Result<(), ProcessingChannelError> {
        match message {
            CFNMessage::OpenChannel(_) => {
                panic!("OpenChannel message should be processed while prestarting")
            }
            CFNMessage::AcceptChannel(accept_channel) => {
                state.handle_accept_channel_message(accept_channel)?;
                let old_id = state.get_id();
                state.fill_in_channel_id();
                self.network
                    .send_message(NetworkActorMessage::new_event(
                        NetworkActorEvent::ChannelAccepted(
                            state.peer_id.clone(),
                            state.get_id(),
                            old_id,
                            state.to_local_amount,
                            state.to_remote_amount,
                            state.get_funding_lock_script(),
                            state.funding_udt_type_script.clone(),
                            state.local_reserved_ckb_amount,
                            state.remote_reserved_ckb_amount,
                            state.funding_fee_rate,
                        ),
                    ))
                    .expect(ASSUME_NETWORK_ACTOR_ALIVE);
                Ok(())
            }
            CFNMessage::TxUpdate(tx) => {
                state.handle_tx_collaboration_msg(TxCollaborationMsg::TxUpdate(tx), &self.network)
            }
            CFNMessage::TxComplete(tx) => {
                state.handle_tx_collaboration_msg(
                    TxCollaborationMsg::TxComplete(tx),
                    &self.network,
                )?;
                if let ChannelState::CollaboratingFundingTx(flags) = state.state {
                    if flags.contains(CollaboratingFundingTxFlags::COLLABRATION_COMPLETED) {
                        self.handle_commitment_signed_command(state)?;
                    }
                }
                Ok(())
            }
            CFNMessage::CommitmentSigned(commitment_signed) => {
                state.handle_commitment_signed_message(commitment_signed, &self.network)?;
                if let ChannelState::SigningCommitment(flags) = state.state {
                    if !flags.contains(SigningCommitmentFlags::OUR_COMMITMENT_SIGNED_SENT) {
                        // TODO: maybe we should send our commitment_signed message here.
                        debug!("CommitmentSigned message received, but we haven't sent our commitment_signed message yet");
                        // Notify outside observers.
                        self.network
                            .send_message(NetworkActorMessage::new_event(
                                NetworkActorEvent::NetworkServiceEvent(
                                    NetworkServiceEvent::CommitmentSignaturePending(
                                        state.peer_id.clone(),
                                        state.get_id(),
                                        state.get_current_commitment_number(false),
                                    ),
                                ),
                            ))
                            .expect(ASSUME_NETWORK_ACTOR_ALIVE);
                    }
                }
                Ok(())
            }
            CFNMessage::TxSignatures(tx_signatures) => {
                // We're the one who sent tx_signature first, and we received a tx_signature message.
                // This means that the tx_signature procedure is now completed. Just change state,
                // and exit.
                if state.should_local_send_tx_signatures_first() {
                    let new_witnesses: Vec<_> = tx_signatures
                        .witnesses
                        .into_iter()
                        .map(|x| x.pack())
                        .collect();
                    debug!(
                        "Updating funding tx witnesses of {:?} to {:?}",
                        state.get_funding_transaction().calc_tx_hash(),
                        new_witnesses.iter().map(|x| hex::encode(x.as_slice()))
                    );
                    state.funding_tx = Some(
                        state
                            .get_funding_transaction()
                            .as_advanced_builder()
                            .set_witnesses(new_witnesses)
                            .build()
                            .data(),
                    );
                    self.network
                        .send_message(NetworkActorMessage::new_event(
                            NetworkActorEvent::FundingTransactionPending(
                                state.get_funding_transaction().clone(),
                                state.get_funding_transaction_outpoint(),
                                state.get_id(),
                            ),
                        ))
                        .expect(ASSUME_NETWORK_ACTOR_ALIVE);

                    state.update_state(ChannelState::AwaitingChannelReady(
                        AwaitingChannelReadyFlags::empty(),
                    ));
                    return Ok(());
                };

                state.handle_tx_signatures(&self.network, Some(tx_signatures.witnesses))?;
                Ok(())
            }
            CFNMessage::RevokeAndAck(revoke_and_ack) => {
                state.handle_revoke_and_ack_message(revoke_and_ack)?;
                Ok(())
            }
            CFNMessage::ChannelReady(channel_ready) => {
                let flags = match state.state {
                    ChannelState::AwaitingTxSignatures(flags) => {
                        if flags.contains(AwaitingTxSignaturesFlags::TX_SIGNATURES_SENT) {
                            AwaitingChannelReadyFlags::empty()
                        } else {
                            return Err(ProcessingChannelError::InvalidState(format!(
                                "received ChannelReady message, but we're not ready for ChannelReady, state is currently {:?}",
                                state.state
                            )));
                        }
                    }
                    ChannelState::AwaitingChannelReady(flags) => flags,
                    _ => {
                        return Err(ProcessingChannelError::InvalidState(format!(
                            "received ChannelReady message, but we're not ready for ChannelReady, state is currently {:?}", state.state
                        )));
                    }
                };
                let flags = flags | AwaitingChannelReadyFlags::THEIR_CHANNEL_READY;
                state.update_state(ChannelState::AwaitingChannelReady(flags));
                debug!(
                    "ChannelReady: {:?}, current state: {:?}",
                    &channel_ready, &state.state
                );

                if flags.contains(AwaitingChannelReadyFlags::CHANNEL_READY) {
                    state.on_channel_ready(&self.network);
                }

                Ok(())
            }
            CFNMessage::AddTlc(add_tlc) => {
                state.check_state_for_tlc_update()?;

                let tlc = state.create_inbounding_tlc(add_tlc)?;
                state.insert_tlc(tlc)?;

                // TODO: here we didn't send any ack message to the peer.
                // The peer may falsely believe that we have already processed this message,
                // while we have crashed. We need a way to make sure that the peer will resend
                // this message, and our processing of this message is idempotent.
                Ok(())
            }
            CFNMessage::RemoveTlc(remove_tlc) => {
                state.check_state_for_tlc_update()?;

                state
                    .remove_tlc_with_reason(TLCId::Offered(remove_tlc.tlc_id), remove_tlc.reason)?;
                Ok(())
            }
            CFNMessage::Shutdown(shutdown) => {
                let flags = match state.state {
                    ChannelState::ChannelReady() => ShuttingDownFlags::empty(),
                    ChannelState::ShuttingDown(flags)
                        if flags.contains(ShuttingDownFlags::THEIR_SHUTDOWN_SENT) =>
                    {
                        return Err(ProcessingChannelError::InvalidParameter(
                            "Received Shutdown message, but we're already in ShuttingDown state"
                                .to_string(),
                        ));
                    }
                    ChannelState::ShuttingDown(flags) => flags,
                    _ => {
                        return Err(ProcessingChannelError::InvalidState(format!(
                            "received Shutdown message, but we're not ready for Shutdown, state is currently {:?}",
                            state.state
                        )));
                    }
                };
                state.remote_shutdown_script = Some(shutdown.close_script);
                state.remote_shutdown_fee_rate = Some(shutdown.fee_rate.as_u64());

                let flags = flags | ShuttingDownFlags::THEIR_SHUTDOWN_SENT;
                state.update_state(ChannelState::ShuttingDown(flags));
                state.maybe_transition_to_shutdown(&self.network)?;

                Ok(())
            }
            CFNMessage::ClosingSigned(closing) => {
                let ClosingSigned {
                    partial_signature,
                    channel_id,
                } = closing;

                if channel_id != state.get_id() {
                    return Err(ProcessingChannelError::InvalidParameter(
                        "Channel id mismatch".to_string(),
                    ));
                }

                // Note that we don't check the validity of the signature here.
                // we will check the validity when we're about to build the shutdown tx.
                // This may be or may not be a problem.
                // We do this to simplify the handling of the message.
                // We may change this in the future.
                // We also didn't check the state here.
                state.remote_shutdown_signature = Some(partial_signature);

                state.maybe_transition_to_shutdown(&self.network)?;
                Ok(())
            }
            CFNMessage::ReestablishChannel(reestablish_channel) => {
                state.handle_reestablish_channel_message(reestablish_channel, &self.network)?;
                Ok(())
            }
            CFNMessage::TxAbort(_) | CFNMessage::TxInitRBF(_) | CFNMessage::TxAckRBF(_) => {
                warn!("Received unsupported message: {:?}", &message);
                Ok(())
            }
        }
    }

    pub fn handle_commitment_signed_command(
        &self,
        state: &mut ChannelActorState,
    ) -> ProcessingChannelResult {
        let flags = match state.state {
            ChannelState::CollaboratingFundingTx(flags)
                if !flags.contains(CollaboratingFundingTxFlags::COLLABRATION_COMPLETED) =>
            {
                return Err(ProcessingChannelError::InvalidState(format!(
                    "Unable to process commitment_signed command in state {:?}, as collaboration is not completed yet.",
                    &state.state
                )));
            }
            ChannelState::CollaboratingFundingTx(_) => {
                debug!(
                    "Processing commitment_signed command in from CollaboratingFundingTx state {:?}",
                    &state.state
                );
                CommitmentSignedFlags::SigningCommitment(SigningCommitmentFlags::empty())
            }
            ChannelState::SigningCommitment(flags)
                if flags.contains(SigningCommitmentFlags::OUR_COMMITMENT_SIGNED_SENT) =>
            {
                return Err(ProcessingChannelError::InvalidState(format!(
                    "Unable to process commitment_signed command in state {:?}, as we have already sent our commitment_signed message.",
                    &state.state
                )));
            }
            ChannelState::SigningCommitment(flags) => {
                debug!(
                    "Processing commitment_signed command in from SigningCommitment state {:?}",
                    &state.state
                );
                CommitmentSignedFlags::SigningCommitment(flags)
            }
            ChannelState::ChannelReady() => CommitmentSignedFlags::ChannelReady(),
            ChannelState::ShuttingDown(flags) => {
                if flags.contains(ShuttingDownFlags::AWAITING_PENDING_TLCS) {
                    debug!(
                        "Signing commitment transactions while shutdown is pending, current state {:?}",
                        &state.state
                    );
                    CommitmentSignedFlags::PendingShutdown(flags)
                } else {
                    return Err(ProcessingChannelError::InvalidState(format!(
                        "Unable to process commitment_signed message in shutdowning state with flags {:?}",
                        &flags
                    )));
                }
            }
            _ => {
                return Err(ProcessingChannelError::InvalidState(format!(
                    "Unable to send commitment signed message in state {:?}",
                    &state.state
                )));
            }
        };

        debug!(
            "Building and signing commitment tx for state {:?}",
            &state.state
        );
        let PartiallySignedCommitmentTransaction {
            tx,
            signature,
            witnesses,
            msg: _,
            version,
        } = state.build_and_sign_commitment_tx()?;
        debug!(
            "Built and signed commitment tx #{}: transaction: ({:?}), partial signature: {:?}",
            version, &tx, &signature
        );

        debug!(
            "Sending next local nonce {:?} (previous nonce {:?})",
            state.get_next_local_nonce(),
            state.get_local_nonce().borrow()
        );
        let commitment_signed = CommitmentSigned {
            channel_id: state.get_id(),
            partial_signature: signature,
            next_local_nonce: state.get_next_local_nonce(),
        };
        debug!(
            "Sending built commitment_signed message: {:?}",
            &commitment_signed
        );
        self.network
            .send_message(NetworkActorMessage::new_command(
                NetworkActorCommand::SendCFNMessage(CFNMessageWithPeerId {
                    peer_id: state.peer_id.clone(),
                    message: CFNMessage::CommitmentSigned(commitment_signed),
                }),
            ))
            .expect(ASSUME_NETWORK_ACTOR_ALIVE);
        self.network
            .send_message(NetworkActorMessage::new_event(
                NetworkActorEvent::NetworkServiceEvent(NetworkServiceEvent::LocalCommitmentSigned(
                    state.peer_id.clone(),
                    state.get_id(),
                    version,
                    tx.clone(),
                    witnesses,
                )),
            ))
            .expect("myself alive");

        match flags {
            CommitmentSignedFlags::SigningCommitment(flags) => {
                let flags = flags | SigningCommitmentFlags::OUR_COMMITMENT_SIGNED_SENT;
                state.update_state(ChannelState::SigningCommitment(flags));
                state.maybe_transition_to_tx_signatures(flags, &self.network)?;
            }
            CommitmentSignedFlags::ChannelReady() => {}
            CommitmentSignedFlags::PendingShutdown(_) => {
                state.maybe_transition_to_shutdown(&self.network)?;
            }
        }
        Ok(())
    }

    pub fn handle_add_tlc_command(
        &self,
        state: &mut ChannelActorState,
        command: AddTlcCommand,
    ) -> Result<u64, ProcessingChannelError> {
        debug!("handle add tlc command : {:?}", &command);
        state.check_state_for_tlc_update()?;
        let tlc = state.create_outbounding_tlc(command);
        state.insert_tlc(tlc)?;

        debug!("Inserted tlc into channel state: {:?}", &tlc);
        // TODO: Note that since message sending is async,
        // we can't guarantee anything about the order of message sending
        // and state updating. And any of these may fail while the other succeeds.
        // We may need to handle all these possibilities.
        // To make things worse, we currently don't have a way to ACK all the messages.

        // Send tlc update message to peer.
        let msg = CFNMessageWithPeerId {
            peer_id: self.peer_id.clone(),
            message: CFNMessage::AddTlc(AddTlc {
                channel_id: state.get_id(),
                tlc_id: tlc.id.into(),
                amount: tlc.amount,
                payment_hash: tlc.payment_hash,
                expiry: tlc.lock_time,
            }),
        };
        debug!("Sending AddTlc message: {:?}", &msg);
        self.network
            .send_message(NetworkActorMessage::new_command(
                NetworkActorCommand::SendCFNMessage(msg),
            ))
            .expect(ASSUME_NETWORK_ACTOR_ALIVE);

        Ok(tlc.id.into())
    }

    pub fn handle_remove_tlc_command(
        &self,
        state: &mut ChannelActorState,
        command: RemoveTlcCommand,
    ) -> ProcessingChannelResult {
        state.check_state_for_tlc_update()?;
        let tlc = state.remove_tlc_with_reason(TLCId::Received(command.id), command.reason)?;
        let msg = CFNMessageWithPeerId {
            peer_id: self.peer_id.clone(),
            message: CFNMessage::RemoveTlc(RemoveTlc {
                channel_id: state.get_id(),
                tlc_id: command.id,
                reason: command.reason,
            }),
        };
        self.network
            .send_message(NetworkActorMessage::new_command(
                NetworkActorCommand::SendCFNMessage(msg),
            ))
            .expect(ASSUME_NETWORK_ACTOR_ALIVE);

        debug!(
            "Channel ({:?}) balance after removing tlc {:?}: local balance: {}, remote balance: {}",
            state.get_id(),
            tlc,
            state.to_local_amount,
            state.to_remote_amount
        );
        state.maybe_transition_to_shutdown(&self.network)?;

        Ok(())
    }

    pub fn handle_shutdown_command(
        &self,
        state: &mut ChannelActorState,
        command: ShutdownCommand,
    ) -> ProcessingChannelResult {
        debug!("Handling shutdown command: {:?}", &command);
        let flags = match state.state {
            ChannelState::ChannelReady() => {
                debug!("Handling shutdown command in ChannelReady state");
                ShuttingDownFlags::empty()
            }
            ChannelState::ShuttingDown(flags) => flags,
            _ => {
                debug!("Handling shutdown command in state {:?}", &state.state);
                return Err(ProcessingChannelError::InvalidState(
                    "Trying to send shutdown message while in invalid state".to_string(),
                ));
            }
        };

        state.verify_shutdown_fee_rate(command.fee_rate)?;
        self.network
            .send_message(NetworkActorMessage::new_command(
                NetworkActorCommand::SendCFNMessage(CFNMessageWithPeerId {
                    peer_id: self.peer_id.clone(),
                    message: CFNMessage::Shutdown(Shutdown {
                        channel_id: state.get_id(),
                        close_script: command.close_script.clone(),
                        fee_rate: command.fee_rate,
                    }),
                }),
            ))
            .expect(ASSUME_NETWORK_ACTOR_ALIVE);
        state.local_shutdown_script = Some(command.close_script.clone());
        state.local_shutdown_fee_rate = Some(command.fee_rate.as_u64());
        let flags = flags | ShuttingDownFlags::OUR_SHUTDOWN_SENT;
        state.update_state(ChannelState::ShuttingDown(flags));
        debug!(
            "Channel state updated to {:?} after processing shutdown command",
            &state.state
        );

        state.maybe_transition_to_shutdown(&self.network)?;
        Ok(())
    }

    // This is the dual of `handle_tx_collaboration_msg`. Any logic error here is likely
    // to present in the other function as well.
    pub fn handle_tx_collaboration_command(
        &self,
        state: &mut ChannelActorState,
        command: TxCollaborationCommand,
    ) -> Result<(), ProcessingChannelError> {
        debug!("Handling tx collaboration command: {:?}", &command);
        let is_complete_command = match command {
            TxCollaborationCommand::TxComplete() => true,
            _ => false,
        };
        let is_waiting_for_remote = match state.state {
            ChannelState::CollaboratingFundingTx(flags) => {
                flags.contains(CollaboratingFundingTxFlags::AWAITING_REMOTE_TX_COLLABORATION_MSG)
            }
            _ => false,
        };

        // We first exclude below cases that are invalid for tx collaboration,
        // and then process the commands.
        let flags = match state.state {
            ChannelState::NegotiatingFunding(NegotiatingFundingFlags::INIT_SENT)
                if state.is_acceptor =>
            {
                return Err(ProcessingChannelError::InvalidState(
                    "Acceptor tries to start sending tx collaboration message".to_string(),
                ));
            }
            ChannelState::NegotiatingFunding(_) => {
                debug!("Beginning processing tx collaboration command");
                CollaboratingFundingTxFlags::empty()
            }
            ChannelState::CollaboratingFundingTx(_)
                if !is_complete_command && is_waiting_for_remote =>
            {
                return Err(ProcessingChannelError::InvalidState(format!(
                    "Trying to process command {:?} while in {:?} (should only send non-complete message after received response from peer)",
                    &command, state.state
                )));
            }
            ChannelState::CollaboratingFundingTx(flags) => {
                debug!(
                    "Processing tx collaboration command {:?} for state {:?}",
                    &command, &state.state
                );
                flags
            }
            _ => {
                return Err(ProcessingChannelError::InvalidState(format!(
                    "Invalid tx collaboration command {:?} for state {:?}",
                    &command, state.state
                )));
            }
        };

        // TODO: Note that we may deadlock here if send_tx_collaboration_command does successfully send the message,
        // as in that case both us and the remote are waiting for each other to send the message.
        match command {
            TxCollaborationCommand::TxUpdate(tx_update) => {
                let cfn_msg = CFNMessage::TxUpdate(TxUpdate {
                    channel_id: state.get_id(),
                    tx: tx_update.transaction.clone(),
                });
                self.network
                    .send_message(NetworkActorMessage::new_command(
                        NetworkActorCommand::SendCFNMessage(CFNMessageWithPeerId::new(
                            self.peer_id.clone(),
                            cfn_msg,
                        )),
                    ))
                    .expect(ASSUME_NETWORK_ACTOR_ALIVE);

                state.update_state(ChannelState::CollaboratingFundingTx(
                    CollaboratingFundingTxFlags::AWAITING_REMOTE_TX_COLLABORATION_MSG,
                ));
                state.funding_tx = Some(tx_update.transaction.clone());
                state.maybe_complete_tx_collaboration(
                    tx_update.transaction.clone(),
                    &self.network,
                )?;
            }
            TxCollaborationCommand::TxComplete() => {
                state.check_tx_complete_preconditions()?;
                let cfn_msg = CFNMessage::TxComplete(TxComplete {
                    channel_id: state.get_id(),
                });
                self.network
                    .send_message(NetworkActorMessage::new_command(
                        NetworkActorCommand::SendCFNMessage(CFNMessageWithPeerId::new(
                            self.peer_id.clone(),
                            cfn_msg,
                        )),
                    ))
                    .expect(ASSUME_NETWORK_ACTOR_ALIVE);

                state.update_state(ChannelState::CollaboratingFundingTx(
                    flags | CollaboratingFundingTxFlags::OUR_TX_COMPLETE_SENT,
                ));
            }
        }

        Ok(())
    }

    pub fn handle_command(
        &self,
        state: &mut ChannelActorState,
        command: ChannelCommand,
    ) -> Result<(), ProcessingChannelError> {
        match command {
            ChannelCommand::TxCollaborationCommand(tx_collaboration_command) => {
                self.handle_tx_collaboration_command(state, tx_collaboration_command)
            }
            ChannelCommand::CommitmentSigned() => self.handle_commitment_signed_command(state),
            ChannelCommand::AddTlc(command, reply) => {
                match self.handle_add_tlc_command(state, command) {
                    Ok(tlc_id) => {
                        self.handle_commitment_signed_command(state)?;
                        let _ = reply.send(Ok(AddTlcResponse { tlc_id }));
                        Ok(())
                    }
                    Err(err) => {
                        let _ = reply.send(Err(err.to_string()));
                        Err(err)
                    }
                }
            }
            ChannelCommand::RemoveTlc(command, reply) => {
                match self.handle_remove_tlc_command(state, command) {
                    Ok(_) => {
                        self.handle_commitment_signed_command(state)?;
                        let _ = reply.send(Ok(()));
                        Ok(())
                    }
                    Err(err) => {
                        let _ = reply.send(Err(err.to_string()));
                        Err(err)
                    }
                }
            }
            ChannelCommand::Shutdown(command, reply) => {
                match self.handle_shutdown_command(state, command) {
                    Ok(_) => {
                        let _ = reply.send(Ok(()));
                        Ok(())
                    }
                    Err(err) => {
                        let _ = reply.send(Err(err.to_string()));
                        Err(err)
                    }
                }
            }
        }
    }

    pub fn handle_event(
        &self,
        myself: &ActorRef<ChannelActorMessage>,
        state: &mut ChannelActorState,
        event: ChannelEvent,
    ) -> Result<(), ProcessingChannelError> {
        match event {
            ChannelEvent::FundingTransactionConfirmed => {
                let flags = match state.state {
                    ChannelState::AwaitingChannelReady(flags) => flags,
                    ChannelState::AwaitingTxSignatures(f)
                        if f.contains(AwaitingTxSignaturesFlags::TX_SIGNATURES_SENT) =>
                    {
                        AwaitingChannelReadyFlags::empty()
                    }
                    _ => {
                        panic!("Expecting funding transaction confirmed event in state AwaitingChannelReady or after TX_SIGNATURES_SENT, but got state {:?}", &state.state);
                    }
                };
                self.network
                    .send_message(NetworkActorMessage::new_command(
                        NetworkActorCommand::SendCFNMessage(CFNMessageWithPeerId {
                            peer_id: state.peer_id.clone(),
                            message: CFNMessage::ChannelReady(ChannelReady {
                                channel_id: state.get_id(),
                            }),
                        }),
                    ))
                    .expect(ASSUME_NETWORK_ACTOR_ALIVE);
                let flags = flags | AwaitingChannelReadyFlags::OUR_CHANNEL_READY;
                state.update_state(ChannelState::AwaitingChannelReady(flags));
                if flags.contains(AwaitingChannelReadyFlags::CHANNEL_READY) {
                    state.on_channel_ready(&self.network);
                }
            }
            ChannelEvent::PeerDisconnected => {
                myself.stop(Some("PeerDisconnected".to_string()));
            }
        }
        Ok(())
    }

    fn get_funding_and_reserved_amount(
        &self,
        funding_amount: u128,
        udt_type_script: &Option<Script>,
    ) -> Result<(u128, u64), ProcessingChannelError> {
        match udt_type_script {
            Some(_) => Ok((funding_amount, DEFAULT_UDT_MINIMAL_CKB_AMOUNT)),
            _ => {
                let reserved_ckb_amount = DEFAULT_CHANNEL_MINIMAL_CKB_AMOUNT;
                if funding_amount < reserved_ckb_amount.into() {
                    return Err(ProcessingChannelError::InvalidParameter(format!(
                        "The value of the channel should be greater than the reserve amount: {}",
                        reserved_ckb_amount
                    )));
                }
                let funding_amount = funding_amount - reserved_ckb_amount as u128;
                Ok((funding_amount, reserved_ckb_amount))
            }
        }
    }
}

#[rasync_trait]
impl<S> Actor for ChannelActor<S>
where
    S: ChannelActorStateStore + Send + Sync + 'static,
{
    type Msg = ChannelActorMessage;
    type State = ChannelActorState;
    type Arguments = ChannelInitializationParameter;

    async fn pre_start(
        &self,
        myself: ActorRef<Self::Msg>,
        args: Self::Arguments,
    ) -> Result<Self::State, ActorProcessingErr> {
        // startup the event processing
        match args {
            ChannelInitializationParameter::AcceptChannel(AcceptChannelParameter {
                funding_amount: my_funding_amount,
                reserved_ckb_amount: my_reserved_ckb_amount,
                seed,
                open_channel,
                channel_id_sender,
            }) => {
                let peer_id = self.peer_id.clone();
                debug!(
                    "Accepting channel {:?} to peer {:?}",
                    &open_channel, &peer_id
                );

                let counterpart_pubkeys = (&open_channel).into();
                let OpenChannel {
                    channel_id,
                    chain_hash,
                    commitment_fee_rate,
                    funding_fee_rate,
                    funding_udt_type_script,
                    funding_amount,
                    reserved_ckb_amount,
                    to_local_delay,
                    first_per_commitment_point,
                    second_per_commitment_point,
                    next_local_nonce,
                    ..
                } = &open_channel;

                if *chain_hash != [0u8; 32].into() {
                    return Err(Box::new(ProcessingChannelError::InvalidParameter(format!(
                        "Invalid chain hash {:?}",
                        chain_hash
                    ))));
                }

                let mut state = ChannelActorState::new_inbound_channel(
                    *channel_id,
                    my_funding_amount,
                    my_reserved_ckb_amount,
                    *commitment_fee_rate,
                    *funding_fee_rate,
                    funding_udt_type_script.clone(),
                    &seed,
                    peer_id.clone(),
                    *funding_amount,
                    *reserved_ckb_amount,
                    *to_local_delay,
                    counterpart_pubkeys,
                    next_local_nonce.clone(),
                    *first_per_commitment_point,
                    *second_per_commitment_point,
                );

                state.check_reserve_amount(my_reserved_ckb_amount, *reserved_ckb_amount)?;

                let commitment_number = INITIAL_COMMITMENT_NUMBER;

                let accept_channel = AcceptChannel {
                    channel_id: *channel_id,
                    funding_amount: my_funding_amount,
                    reserved_ckb_amount: my_reserved_ckb_amount,
                    max_tlc_value_in_flight: DEFAULT_MAX_TLC_VALUE_IN_FLIGHT,
                    max_accept_tlcs: DEFAULT_MAX_ACCEPT_TLCS,
                    to_local_delay: *to_local_delay,
                    funding_pubkey: state.signer.funding_key.pubkey(),
                    revocation_basepoint: state.signer.revocation_base_key.pubkey(),
                    payment_basepoint: state.signer.payment_key.pubkey(),
                    min_tlc_value: DEFAULT_MIN_TLC_VALUE,
                    delayed_payment_basepoint: state.signer.delayed_payment_base_key.pubkey(),
                    tlc_basepoint: state.signer.tlc_base_key.pubkey(),
                    first_per_commitment_point: state
                        .signer
                        .get_commitment_point(commitment_number),
                    second_per_commitment_point: state
                        .signer
                        .get_commitment_point(commitment_number + 1),
                    next_local_nonce: state.get_local_musig2_pubnonce(),
                };

                let command = CFNMessageWithPeerId {
                    peer_id,
                    message: CFNMessage::AcceptChannel(accept_channel),
                };
                // TODO: maybe we should not use try_send here.
                self.network
                    .send_message(NetworkActorMessage::new_command(
                        NetworkActorCommand::SendCFNMessage(command),
                    ))
                    .expect(ASSUME_NETWORK_ACTOR_ALIVE);

                self.network
                    .send_message(NetworkActorMessage::new_event(
                        NetworkActorEvent::ChannelCreated(
                            state.get_id(),
                            self.peer_id.clone(),
                            myself,
                        ),
                    ))
                    .expect(ASSUME_NETWORK_ACTOR_ALIVE);
                state.update_state(ChannelState::NegotiatingFunding(
                    NegotiatingFundingFlags::INIT_SENT,
                ));
                if let Some(sender) = channel_id_sender {
                    sender.send(state.get_id()).expect("Receive not dropped");
                }
                Ok(state)
            }
            ChannelInitializationParameter::OpenChannel(OpenChannelParameter {
                funding_amount,
                seed,
                funding_udt_type_script,
                channel_id_sender,
                commitment_fee_rate,
                funding_fee_rate,
            }) => {
                let peer_id = self.peer_id.clone();
                info!("Trying to open a channel to {:?}", &peer_id);

                let commitment_fee_rate =
                    commitment_fee_rate.unwrap_or(DEFAULT_COMMITMENT_FEE_RATE);
                if commitment_fee_rate < DEFAULT_COMMITMENT_FEE_RATE {
                    return Err(Box::new(ProcessingChannelError::InvalidParameter(format!(
                        "The commitment fee rate is too low, expect {} >= {}",
                        commitment_fee_rate, DEFAULT_COMMITMENT_FEE_RATE
                    ))));
                }

                let funding_fee_rate = funding_fee_rate.unwrap_or(DEFAULT_FEE_RATE);
                if funding_fee_rate < DEFAULT_FEE_RATE {
                    return Err(Box::new(ProcessingChannelError::InvalidParameter(format!(
                        "The funding fee rate is too low, expect {} >= {}",
                        funding_fee_rate, DEFAULT_FEE_RATE
                    ))));
                }

                let (funding_amount, reserved_ckb_amount) =
                    self.get_funding_and_reserved_amount(funding_amount, &funding_udt_type_script)?;

                let mut channel = ChannelActorState::new_outbound_channel(
                    &seed,
                    self.peer_id.clone(),
                    funding_amount,
                    reserved_ckb_amount,
                    commitment_fee_rate,
                    funding_fee_rate,
                    funding_udt_type_script.clone(),
                    LockTime::new(DEFAULT_TO_LOCAL_DELAY_BLOCKS),
                );

                let commitment_number = INITIAL_COMMITMENT_NUMBER;
                let message = CFNMessage::OpenChannel(OpenChannel {
                    chain_hash: Hash256::default(),
                    channel_id: channel.get_id(),
                    funding_udt_type_script,
                    funding_amount: channel.to_local_amount,
                    reserved_ckb_amount: channel.local_reserved_ckb_amount,
                    funding_fee_rate,
                    commitment_fee_rate,
                    max_tlc_value_in_flight: DEFAULT_MAX_TLC_VALUE_IN_FLIGHT,
                    max_accept_tlcs: DEFAULT_MAX_ACCEPT_TLCS,
                    min_tlc_value: DEFAULT_MIN_TLC_VALUE,
                    to_local_delay: LockTime::new(DEFAULT_TO_LOCAL_DELAY_BLOCKS),
                    channel_flags: 0,
                    first_per_commitment_point: channel
                        .signer
                        .get_commitment_point(commitment_number),
                    second_per_commitment_point: channel
                        .signer
                        .get_commitment_point(commitment_number + 1),
                    funding_pubkey: channel
                        .get_local_channel_parameters()
                        .pubkeys
                        .funding_pubkey,
                    revocation_basepoint: channel
                        .get_local_channel_parameters()
                        .pubkeys
                        .revocation_base_key,
                    payment_basepoint: channel
                        .get_local_channel_parameters()
                        .pubkeys
                        .payment_base_key,
                    delayed_payment_basepoint: channel
                        .get_local_channel_parameters()
                        .pubkeys
                        .delayed_payment_base_key,
                    tlc_basepoint: channel.get_local_channel_parameters().pubkeys.tlc_base_key,
                    next_local_nonce: channel.get_local_musig2_pubnonce(),
                });

                debug!(
                    "Created OpenChannel message to {:?}: {:?}",
                    &peer_id, &message
                );
                self.network
                    .send_message(NetworkActorMessage::new_command(
                        NetworkActorCommand::SendCFNMessage(CFNMessageWithPeerId {
                            peer_id,
                            message,
                        }),
                    ))
                    .expect(ASSUME_NETWORK_ACTOR_ALIVE);
                // TODO: note that we can't actually guarantee that this OpenChannel message is sent here.
                // It is even possible that the peer_id is bogus, and we can't send a message to it.
                // We need some book-keeping service to remove all the OUR_INIT_SENT channels.
                channel.update_state(ChannelState::NegotiatingFunding(
                    NegotiatingFundingFlags::OUR_INIT_SENT,
                ));
                debug!(
                    "Channel to peer {:?} with id {:?} created: {:?}",
                    &self.peer_id,
                    &channel.get_id(),
                    &channel
                );

                // There is a slim chance that this message is not immediately processed by
                // the network actor, while the peer already receive the message AcceptChannel and
                // starts sending following messages. This is a problem of transactionally updating
                // states across multiple actors (NetworkActor and ChannelActor).
                // See also the notes [state updates across multiple actors](docs/notes/state-update-across-multiple-actors.md).
                self.network
                    .send_message(NetworkActorMessage::new_event(
                        // TODO: The channel id here is a temporary channel id,
                        // while the ChannelCreated event emitted by the counterpart
                        // is a real channel id. This may cause confusion.
                        NetworkActorEvent::ChannelCreated(
                            channel.get_id(),
                            self.peer_id.clone(),
                            myself,
                        ),
                    ))
                    .expect(ASSUME_NETWORK_ACTOR_ALIVE);

                channel_id_sender
                    .send(channel.get_id())
                    .expect("Receive not dropped");
                Ok(channel)
            }
            ChannelInitializationParameter::ReestablishChannel(channel_id) => {
                let mut channel = self
                    .store
                    .get_channel_actor_state(&channel_id)
                    .expect("channel should exist");
                channel.reestablishing = true;

                let reestablish_channel = ReestablishChannel {
                    channel_id,
                    local_commitment_number: channel.get_current_commitment_number(true),
                    remote_commitment_number: channel.get_current_commitment_number(false),
                };

                let command = CFNMessageWithPeerId {
                    peer_id: self.peer_id.clone(),
                    message: CFNMessage::ReestablishChannel(reestablish_channel),
                };

                self.network
                    .send_message(NetworkActorMessage::new_command(
                        NetworkActorCommand::SendCFNMessage(command),
                    ))
                    .expect(ASSUME_NETWORK_ACTOR_ALIVE);

                self.network
                    .send_message(NetworkActorMessage::new_event(
                        NetworkActorEvent::ChannelCreated(
                            channel.get_id(),
                            self.peer_id.clone(),
                            myself,
                        ),
                    ))
                    .expect(ASSUME_NETWORK_ACTOR_ALIVE);
                Ok(channel)
            }
        }
    }

    async fn handle(
        &self,
        myself: ActorRef<Self::Msg>,
        message: Self::Msg,
        state: &mut Self::State,
    ) -> Result<(), ActorProcessingErr> {
        match message {
            ChannelActorMessage::PeerMessage(message) => {
                if state.reestablishing {
                    match message {
                        CFNMessage::ReestablishChannel(reestablish_channel) => {
                            state.handle_reestablish_channel_message(
                                reestablish_channel,
                                &self.network,
                            )?;
                        }
                        _ => {
                            debug!("Ignoring message while reestablishing: {:?}", message);
                        }
                    }
                } else {
                    if let Err(error) = self.handle_peer_message(state, message) {
                        error!("Error while processing channel message: {:?}", error);
                    }
                }
            }
            ChannelActorMessage::Command(command) => {
                if let Err(err) = self.handle_command(state, command) {
                    error!("Error while processing channel command: {:?}", err);
                }
            }
            ChannelActorMessage::Event(e) => {
                if let Err(err) = self.handle_event(&myself, state, e) {
                    error!("Error while processing channel event: {:?}", err);
                }
            }
        }
        match state.state {
            ChannelState::Closed => {
                myself.stop(Some("ChannelClosed".to_string()));
                self.store.delete_channel_actor_state(&state.get_id());
            }
            _ => {
                self.store.insert_channel_actor_state(state.clone());
            }
        }
        Ok(())
    }
}

#[derive(Clone, Debug)]
pub struct FundingTxInput(Transaction);

impl Eq for FundingTxInput {}

impl PartialEq for FundingTxInput {
    fn eq(&self, other: &Self) -> bool {
        self.0.as_bytes() == other.0.as_bytes()
    }
}

impl From<Transaction> for FundingTxInput {
    fn from(tx: Transaction) -> Self {
        Self(tx)
    }
}

#[derive(Copy, Clone, Debug, PartialEq, Eq, Serialize, Deserialize)]
pub struct CommitmentNumbers {
    pub local: u64,
    pub remote: u64,
}

impl Default for CommitmentNumbers {
    fn default() -> Self {
        Self::new()
    }
}

impl CommitmentNumbers {
    pub fn new() -> Self {
        Self {
            local: INITIAL_COMMITMENT_NUMBER,
            remote: INITIAL_COMMITMENT_NUMBER,
        }
    }

    pub fn get_local(&self) -> u64 {
        self.local
    }

    pub fn get_remote(&self) -> u64 {
        self.remote
    }

    pub fn increment_local(&mut self) {
        self.local += 1;
    }

    pub fn increment_remote(&mut self) {
        self.remote += 1;
    }

    pub fn flip(&self) -> Self {
        Self {
            local: self.remote,
            remote: self.local,
        }
    }
}

#[derive(Copy, Clone, Debug, Serialize, Deserialize)]
pub struct TLCIds {
    pub offering: u64,
    pub received: u64,
}

impl Default for TLCIds {
    fn default() -> Self {
        Self::new()
    }
}

impl TLCIds {
    pub fn new() -> Self {
        Self {
            offering: 0,
            received: 0,
        }
    }

    pub fn get_next_offering(&self) -> u64 {
        self.offering
    }

    pub fn get_next_received(&self) -> u64 {
        self.received
    }

    pub fn increment_offering(&mut self) {
        self.offering += 1;
    }

    pub fn increment_received(&mut self) {
        self.received += 1;
    }
}

#[derive(Copy, Clone, Debug, PartialEq, Eq, Serialize, Deserialize, PartialOrd, Ord)]
pub enum TLCId {
    Offered(u64),
    Received(u64),
}

impl From<TLCId> for u64 {
    fn from(id: TLCId) -> u64 {
        match id {
            TLCId::Offered(id) => id,
            TLCId::Received(id) => id,
        }
    }
}

impl TLCId {
    pub fn is_offered(&self) -> bool {
        match self {
            TLCId::Offered(_) => true,
            _ => false,
        }
    }

    pub fn is_received(&self) -> bool {
        !self.is_offered()
    }

    pub fn flip(&self) -> Self {
        match self {
            TLCId::Offered(id) => TLCId::Received(*id),
            TLCId::Received(id) => TLCId::Offered(*id),
        }
    }

    pub fn flip_mut(&mut self) {
        *self = self.flip();
    }
}

#[serde_as]
#[derive(Clone, Debug, Serialize, Deserialize)]
pub struct ChannelActorState {
    pub state: ChannelState,
    #[serde_as(as = "DisplayFromStr")]
    pub peer_id: PeerId,
    pub id: Hash256,
    #[serde_as(as = "Option<EntityHex>")]
    pub funding_tx: Option<Transaction>,

    #[serde_as(as = "Option<EntityHex>")]
    pub funding_udt_type_script: Option<Script>,

    // Is this channel initially inbound?
    // An inbound channel is one where the counterparty is the funder of the channel.
    pub is_acceptor: bool,

    // TODO: consider transaction fee while building the commitment transaction.

    // The invariant here is that the sum of `to_local_amount` and `to_remote_amount`
    // should be equal to the total amount of the channel.
    // The changes of both `to_local_amount` and `to_remote_amount`
    // will always happen after a revoke_and_ack message is sent/received.
    // This means that while calculating the amounts for commitment transactions,
    // processing add_tlc command and messages, we need to take into account that
    // the amounts are not decremented/incremented yet.

    // The amount of CKB/UDT that we own in the channel.
    // This value will only change after we have resolved a tlc.
    pub to_local_amount: u128,
    // The amount of CKB/UDT that the remote owns in the channel.
    // This value will only change after we have resolved a tlc.
    pub to_remote_amount: u128,

    // these two amounts used to keep the minimal ckb amount for the two parties
    // TLC operations will not affect these two amounts, only used to keep the commitment transactions
    // to be valid, so that any party can close the channel at any time.
    // Note: the values are different for the UDT scenario
    pub local_reserved_ckb_amount: u64,
    pub remote_reserved_ckb_amount: u64,

    // The commitment fee rate is used to calculate the fee for the commitment transactions.
    // The side who starting a shutdown command need to pay at least this fee for building shutdown transaction,
    // the other side may choose to pay less fee rate if the current fee is enough.
    pub commitment_fee_rate: u64,

    // The fee rate used for funding transaction, the initiator may set it as `funding_fee_rate` option,
    // if it's not set, DEFAULT_FEE_RATE will be used as default value, two sides will use the same fee rate
    pub funding_fee_rate: u64,

    // Signer is used to sign the commitment transactions.
    pub signer: InMemorySigner,

    // Cached channel parameter for easier of access.
    pub local_channel_parameters: ChannelParametersOneParty,
    // The holder has set a shutdown script.
    #[serde_as(as = "Option<EntityHex>")]
    pub local_shutdown_script: Option<Script>,

    // Commitment numbers that are used to derive keys.
    // This value is guaranteed to be 0 when channel is just created.
    pub commitment_numbers: CommitmentNumbers,

    // Below are fields that are only usable after the channel is funded,
    // (or at some point of the state).

    // The id of next offering/received tlc, must increment by 1 for each new tlc.
    pub tlc_ids: TLCIds,

    // BtreeMap of tlc ids to pending tlcs.
    // serde_as is required for serde to json, as json requires keys to be strings.
    // See https://stackoverflow.com/questions/51276896/how-do-i-use-serde-to-serialize-a-hashmap-with-structs-as-keys-to-json
    #[serde_as(as = "Vec<(_, _)>")]
    pub tlcs: BTreeMap<TLCId, DetailedTLCInfo>,

    // The counterparty has already sent a shutdown message with this script.
    #[serde_as(as = "Option<EntityHex>")]
    pub remote_shutdown_script: Option<Script>,

    pub remote_nonce: Option<PubNonce>,

    // All the commitment point that are sent from the counterparty.
    // We need to save all these points to derive the keys for the commitment transactions.
    pub remote_commitment_points: Vec<Pubkey>,
    pub remote_channel_parameters: Option<ChannelParametersOneParty>,
    pub local_shutdown_signature: Option<PartialSignature>,
    pub local_shutdown_fee_rate: Option<u64>,
    pub remote_shutdown_fee_rate: Option<u64>,
    pub remote_shutdown_signature: Option<PartialSignature>,

    // A flag to indicate whether the channel is reestablishing, we won't process any messages until the channel is reestablished.
    pub reestablishing: bool,

    // A redundant field to record the total amount of the channel.
    // Used only for debugging purposes.
    #[cfg(debug_assertions)]
    pub total_amount: u128,
}

#[derive(PartialEq, Eq, Clone, Debug)]
pub struct ClosedChannel {}

#[derive(Debug)]
pub enum ChannelEvent {
    FundingTransactionConfirmed,
    PeerDisconnected,
}

pub type ProcessingChannelResult = Result<(), ProcessingChannelError>;

#[derive(Error, Debug)]
pub enum ProcessingChannelError {
    #[error("Invalid state: {0}")]
    InvalidState(String),
    #[error("Repeated processing message: {0}")]
    RepeatedProcessing(String),
    #[error("Invalid parameter: {0}")]
    InvalidParameter(String),
    #[error("Failed to spawn actor: {0}")]
    SpawnErr(#[from] SpawnErr),
    #[error("Musig2 VerifyError: {0}")]
    Musig2VerifyError(#[from] VerifyError),
    #[error("Musig2 SigningError: {0}")]
    Musig2SigningError(#[from] SigningError),
}

bitflags! {
    #[derive(Copy, Clone, Debug, PartialEq, Eq, Serialize, Deserialize)]
    #[serde(transparent)]
    pub struct NegotiatingFundingFlags: u32 {
        const OUR_INIT_SENT = 1;
        const THEIR_INIT_SENT = 1 << 1;
        const INIT_SENT = NegotiatingFundingFlags::OUR_INIT_SENT.bits() | NegotiatingFundingFlags::THEIR_INIT_SENT.bits();
    }

    #[derive(Copy, Clone, Debug, PartialEq, Eq, Serialize, Deserialize)]
    #[serde(transparent)]
    pub struct CollaboratingFundingTxFlags: u32 {
        const AWAITING_REMOTE_TX_COLLABORATION_MSG = 1;
        const PREPARING_LOCAL_TX_COLLABORATION_MSG = 1 << 1;
        const OUR_TX_COMPLETE_SENT = 1 << 2;
        const THEIR_TX_COMPLETE_SENT = 1 << 3;
        const COLLABRATION_COMPLETED = CollaboratingFundingTxFlags::OUR_TX_COMPLETE_SENT.bits() | CollaboratingFundingTxFlags::THEIR_TX_COMPLETE_SENT.bits();
    }

    #[derive(Copy, Clone, Debug, PartialEq, Eq, Serialize, Deserialize)]
    #[serde(transparent)]
    pub struct SigningCommitmentFlags: u32 {
        const OUR_COMMITMENT_SIGNED_SENT = 1;
        const THEIR_COMMITMENT_SIGNED_SENT = 1 << 1;
        const COMMITMENT_SIGNED_SENT = SigningCommitmentFlags::OUR_COMMITMENT_SIGNED_SENT.bits() | SigningCommitmentFlags::THEIR_COMMITMENT_SIGNED_SENT.bits();
    }

    #[derive(Copy, Clone, Debug, PartialEq, Eq, Serialize, Deserialize)]
    #[serde(transparent)]
    pub struct AwaitingTxSignaturesFlags: u32 {
        const OUR_TX_SIGNATURES_SENT = 1;
        const THEIR_TX_SIGNATURES_SENT = 1 << 1;
        const TX_SIGNATURES_SENT = AwaitingTxSignaturesFlags::OUR_TX_SIGNATURES_SENT.bits() | AwaitingTxSignaturesFlags::THEIR_TX_SIGNATURES_SENT.bits();
    }

    #[derive(Copy, Clone, Debug, PartialEq, Eq, Serialize, Deserialize)]
    #[serde(transparent)]
    pub struct AwaitingChannelReadyFlags: u32 {
        const OUR_CHANNEL_READY = 1;
        const THEIR_CHANNEL_READY = 1 << 1;
        const CHANNEL_READY = AwaitingChannelReadyFlags::OUR_CHANNEL_READY.bits() | AwaitingChannelReadyFlags::THEIR_CHANNEL_READY.bits();
    }

    #[derive(Copy, Clone, Debug, PartialEq, Eq, Serialize, Deserialize)]
    #[serde(transparent)]
    pub struct ShuttingDownFlags: u32 {
        /// Indicates that we have sent a `shutdown` message.
        const OUR_SHUTDOWN_SENT = 1;
        /// Indicates that they have sent a `shutdown` message.
        const THEIR_SHUTDOWN_SENT = 1 << 1;
        /// Indicates that both we and they have sent `shutdown` messages,
        /// but some HTLCs are still pending to be resolved.
        const AWAITING_PENDING_TLCS = ShuttingDownFlags::OUR_SHUTDOWN_SENT.bits() | ShuttingDownFlags::THEIR_SHUTDOWN_SENT.bits();
        /// Indicates all pending HTLCs are resolved, and this channel will be dropped.
        const DROPPING_PENDING = 1 << 2;
    }
}

// Depending on the state of the channel, we may process the commitment_signed command differently.
// Below are all the channel state flags variants that we may encounter
// in normal commitment_signed processing flow.
#[derive(Debug)]
enum CommitmentSignedFlags {
    SigningCommitment(SigningCommitmentFlags),
    PendingShutdown(ShuttingDownFlags),
    ChannelReady(),
}

#[derive(Copy, Clone, Debug, PartialEq, Eq, Serialize, Deserialize)]
#[serde(
    rename_all = "SCREAMING_SNAKE_CASE",
    tag = "state_name",
    content = "state_flags"
)]
pub enum ChannelState {
    /// We are negotiating the parameters required for the channel prior to funding it.
    NegotiatingFunding(NegotiatingFundingFlags),
    /// We're collaborating with the other party on the funding transaction.
    CollaboratingFundingTx(CollaboratingFundingTxFlags),
    /// We have collaborated over the funding and are now waiting for CommitmentSigned messages.
    SigningCommitment(SigningCommitmentFlags),
    /// We've received and sent `commitment_signed` and are now waiting for both
    /// party to collaborate on creating a valid funding transaction.
    AwaitingTxSignatures(AwaitingTxSignaturesFlags),
    /// We've received/sent `funding_created` and `funding_signed` and are thus now waiting on the
    /// funding transaction to confirm.
    AwaitingChannelReady(AwaitingChannelReadyFlags),
    /// Both we and our counterparty consider the funding transaction confirmed and the channel is
    /// now operational.
    ChannelReady(),
    /// We've successfully negotiated a `closing_signed` dance. At this point, the `ChannelManager`
    /// is about to drop us, but we store this anyway.
    ShuttingDown(ShuttingDownFlags),
    /// This channel is closed.
    Closed,
}

pub fn new_channel_id_from_seed(seed: &[u8]) -> Hash256 {
    blake2b_256(seed).into()
}

fn derive_channel_id_from_revocation_keys(
    revocation_basepoint1: &Pubkey,
    revocation_basepoint2: &Pubkey,
) -> Hash256 {
    let local_revocation = revocation_basepoint1.0.serialize();
    let remote_revocation = revocation_basepoint2.0.serialize();
    let mut preimage = [local_revocation, remote_revocation];
    preimage.sort();
    new_channel_id_from_seed(&preimage.concat())
}

fn derive_temp_channel_id_from_revocation_key(revocation_basepoint: &Pubkey) -> Hash256 {
    let revocation = revocation_basepoint.0.serialize();
    let zero_point = [0; 33];
    let preimage = [zero_point, revocation].concat();
    new_channel_id_from_seed(&preimage)
}

pub fn get_commitment_secret(commitment_seed: &[u8; 32], commitment_number: u64) -> [u8; 32] {
    // Note that here, we hold the same assumption to bolts for commitment number,
    // i.e. this number should be in the range [0, 2^48).
    let mut res: [u8; 32] = *commitment_seed;
    for i in 0..48 {
        let bitpos = 47 - i;
        if commitment_number & (1 << bitpos) == (1 << bitpos) {
            res[bitpos / 8] ^= 1 << (bitpos & 7);
            res = blake2b_256(res);
        }
    }
    res
}

pub fn get_commitment_point(commitment_seed: &[u8; 32], commitment_number: u64) -> Pubkey {
    Privkey::from(&get_commitment_secret(commitment_seed, commitment_number)).pubkey()
}

// Constructors for the channel actor state.
impl ChannelActorState {
    pub fn new_inbound_channel<'a>(
        temp_channel_id: Hash256,
        local_value: u128,
        local_reserved_ckb_amount: u64,
        commitment_fee_rate: u64,
        funding_fee_rate: u64,
        funding_udt_type_script: Option<Script>,
        seed: &[u8],
        peer_id: PeerId,
        remote_value: u128,
        remote_reserved_ckb_amount: u64,
        remote_delay: LockTime,
        remote_pubkeys: ChannelBasePublicKeys,
        remote_nonce: PubNonce,
        first_commitment_point: Pubkey,
        second_commitment_point: Pubkey,
    ) -> Self {
        let signer = InMemorySigner::generate_from_seed(seed);
        let local_base_pubkeys = signer.get_base_public_keys();

        let channel_id = derive_channel_id_from_revocation_keys(
            &local_base_pubkeys.revocation_base_key,
            &remote_pubkeys.revocation_base_key,
        );

        debug!(
            "Generated channel id ({:?}) for temporary channel {:?}",
            &channel_id, &temp_channel_id,
        );

        Self {
            state: ChannelState::NegotiatingFunding(NegotiatingFundingFlags::THEIR_INIT_SENT),
            peer_id,
            funding_tx: None,
            is_acceptor: true,
            funding_udt_type_script,
            to_local_amount: local_value,
            to_remote_amount: remote_value,
            commitment_fee_rate,
            funding_fee_rate,
            id: channel_id,
            tlc_ids: Default::default(),
            tlcs: Default::default(),
            local_shutdown_script: None,
            local_channel_parameters: ChannelParametersOneParty {
                pubkeys: local_base_pubkeys,
                selected_contest_delay: remote_delay,
            },
            signer,
            remote_channel_parameters: Some(ChannelParametersOneParty {
                pubkeys: remote_pubkeys,
                selected_contest_delay: remote_delay,
            }),
            commitment_numbers: Default::default(),
            remote_shutdown_script: None,
            remote_nonce: Some(remote_nonce),
            remote_commitment_points: vec![first_commitment_point, second_commitment_point],
            local_shutdown_signature: None,
            local_shutdown_fee_rate: None,
            remote_shutdown_signature: None,
            remote_shutdown_fee_rate: None,
            local_reserved_ckb_amount,
            remote_reserved_ckb_amount,

            reestablishing: false,
            #[cfg(debug_assertions)]
            total_amount: local_value + remote_value,
        }
    }

    pub fn new_outbound_channel(
        seed: &[u8],
        peer_id: PeerId,
        value: u128,
        local_reserved_ckb_amount: u64,
        commitment_fee_rate: u64,
        funding_fee_rate: u64,
        funding_udt_type_script: Option<Script>,
        to_local_delay: LockTime,
    ) -> Self {
        let signer = InMemorySigner::generate_from_seed(seed);
        let local_pubkeys = signer.get_base_public_keys();
        let temp_channel_id =
            derive_temp_channel_id_from_revocation_key(&local_pubkeys.revocation_base_key);
        Self {
            state: ChannelState::NegotiatingFunding(NegotiatingFundingFlags::empty()),
            peer_id,
            funding_tx: None,
            funding_udt_type_script,
            is_acceptor: false,
            to_local_amount: value,
            to_remote_amount: 0,
            commitment_fee_rate,
            funding_fee_rate,
            id: temp_channel_id,
            tlc_ids: Default::default(),
            tlcs: Default::default(),
            signer,
            local_channel_parameters: ChannelParametersOneParty {
                pubkeys: local_pubkeys,
                selected_contest_delay: to_local_delay,
            },
            remote_channel_parameters: None,
            remote_nonce: None,
            commitment_numbers: Default::default(),
            remote_commitment_points: vec![],
            local_shutdown_script: None,
            local_shutdown_fee_rate: None,
            remote_shutdown_script: None,
            remote_shutdown_fee_rate: None,
            local_shutdown_signature: None,
            remote_shutdown_signature: None,
            local_reserved_ckb_amount,
            remote_reserved_ckb_amount: 0,

            reestablishing: false,
            #[cfg(debug_assertions)]
            total_amount: value,
        }
    }

    /// This function will be only called when the channel is accepted
    fn check_reserve_amount(
        &self,
        local_reserved_amount: u64,
        remote_reserved_amount: u64,
    ) -> Result<(), ProcessingChannelError> {
        let udt_type_script = &self.funding_udt_type_script;
        let reserved_ckb_amount = if udt_type_script.is_some() {
            DEFAULT_UDT_MINIMAL_CKB_AMOUNT
        } else {
            DEFAULT_CHANNEL_MINIMAL_CKB_AMOUNT
        };
        if local_reserved_amount < reserved_ckb_amount
            || remote_reserved_amount < reserved_ckb_amount
        {
            return Err(ProcessingChannelError::InvalidParameter(format!(
                "The reserve amount should be greater than the minimal reserve amount: {}",
                reserved_ckb_amount
            )));
        }
        Ok(())
    }

    pub fn get_local_balance(&self) -> u128 {
        self.to_local_amount
    }

    pub fn get_remote_balance(&self) -> u128 {
        self.to_remote_amount
    }

    pub fn get_sent_tlc_balance(&self) -> u128 {
        self.get_active_offered_tlcs(true)
            .map(|tlc| tlc.tlc.amount)
            .sum::<u128>()
    }

    pub fn get_received_tlc_balance(&self) -> u128 {
        self.get_active_received_tlcs(false)
            .map(|tlc| tlc.tlc.amount)
            .sum::<u128>()
    }

    fn update_state(&mut self, new_state: ChannelState) {
        debug!(
            "Updating channel state from {:?} to {:?}",
            &self.state, &new_state
        );
        self.state = new_state;
    }

    // Send RevokeAndAck message to the counterparty, and update the
    // channel state accordingly.
    fn send_revoke_and_ack_message(&mut self, network: &ActorRef<NetworkActorMessage>) {
        // Now we should revoke previous transation by revealing preimage.
        let old_number = self.get_remote_commitment_number();
        let secret = self.signer.get_commitment_secret(old_number);

        self.update_state_on_raa_msg(false);

        let new_number = self.get_remote_commitment_number();
        let point = self.get_local_commitment_point(new_number);

        debug!(
            "Revealing revocation preimage #{}: {:?}",
            old_number, &secret
        );
        debug!("Sending new commitment point #{}: {:?}", new_number, &point);

        network
            .send_message(NetworkActorMessage::new_command(
                NetworkActorCommand::SendCFNMessage(CFNMessageWithPeerId {
                    peer_id: self.peer_id.clone(),
                    message: CFNMessage::RevokeAndAck(RevokeAndAck {
                        channel_id: self.get_id(),
                        per_commitment_secret: secret.into(),
                        next_per_commitment_point: point,
                    }),
                }),
            ))
            .expect(ASSUME_NETWORK_ACTOR_ALIVE);
    }

    // After sending or receiving a RevokeAndAck message, all messages before
    // are considered confirmed by both parties. These messages include
    // AddTlc and RemoveTlc to operate on TLCs.
    // Update state on revoke and ack message received on sent.
    // This may fill in the creation_confirmed_at and removal_confirmed_at fields
    // of the tlcs. And update the to_local_amount and to_remote_amount.
    fn update_state_on_raa_msg(&mut self, is_received: bool) {
        #[cfg(debug_assertions)]
        {
            self.total_amount = self.to_local_amount + self.to_remote_amount;
        }

        if is_received {
            self.increment_local_commitment_number();
        } else {
            self.increment_remote_commitment_number();
        }

        // If this revoke_and_ack message is received from the counterparty,
        // then we should be operating on remote commitment numbers.
        let commitment_numbers = self.get_current_commitment_numbers();

        let (mut to_local_amount, mut to_remote_amount) =
            (self.to_local_amount, self.to_remote_amount);

        debug!("Updating local state on revoke_and_ack message {}, current commitment number: {:?}, to_local_amount: {}, to_remote_amount: {}",
            if is_received { "received" } else { "sent" }, commitment_numbers, to_local_amount, to_remote_amount);

        self.tlcs.values_mut().for_each(|tlc| {
            if tlc.removal_confirmed_at.is_some() {
                return;
            }

            let amount = tlc.tlc.amount;
            // This tlc has not been committed yet.
            if tlc.creation_confirmed_at.is_none() {
                debug!(
                    "Setting local_committed_at for tlc {:?} to commitment number {:?}",
                    tlc.tlc.id, commitment_numbers
                );
                if is_received {
                    tlc.creation_confirmed_at = Some(commitment_numbers);
                } else {
                    tlc.creation_confirmed_at = Some(commitment_numbers);
                };
            }
            match (tlc.removed_at, tlc.removal_confirmed_at) {
                (Some((_removed_at, reason)), None) => {
                    tlc.removal_confirmed_at = Some(commitment_numbers);
                     match reason {
                        RemoveTlcReason::RemoveTlcFulfill(_)  => {
                            if tlc.is_offered(){
                                to_local_amount -= amount;
                                to_remote_amount += amount;
                            } else {
                                to_local_amount += amount;
                                to_remote_amount -= amount;
                            };
                            debug!(
                                "Updated local amount to {} and remote amount to {} by removing fulfilled tlc {:?} from channel {:?} with reason {:?}",
                                to_local_amount, to_remote_amount, tlc.tlc.id, self.id, reason
                            );
                        },
                        RemoveTlcReason::RemoveTlcFail(_) => {
                            debug!("Removing failed tlc {:?} from channel {:?} with reason {:?}", tlc.tlc.id, self.id, reason);
                        },
                    };
                    debug!(
                        "Setting removal_confirmed_at for tlc {:?} to commitment number {:?}",
                        tlc.tlc.id, commitment_numbers)
                }
                (Some((removed_at, reason)), Some(removal_confirmed_at)) => {
                    debug!(
                        "TLC {:?} is already removed with reason {:?} at commitment number {:?} and is confirmed at {:?}",
                        tlc.tlc.id, reason, removed_at, removal_confirmed_at
                    );
                }
                _ => {
                    debug!("Ignoring processing TLC {:?} as it is not removed yet", tlc.tlc.id);
                }
            }
        });
        self.to_local_amount = to_local_amount;
        self.to_remote_amount = to_remote_amount;
        debug!("Updated local state on revoke_and_ack message {}: current commitment number: {:?}, to_local_amount: {}, to_remote_amount: {}",
        if is_received { "received" } else { "sent" }, commitment_numbers, to_local_amount, to_remote_amount);
        #[cfg(debug_assertions)]
        {
            self.total_amount = self.to_local_amount + self.to_remote_amount;
        }
    }
}

// Properties for the channel actor state.
impl ChannelActorState {
    pub fn get_id(&self) -> Hash256 {
        self.id
    }

    pub fn get_local_secnonce(&self) -> SecNonce {
        self.signer
            .derive_musig2_nonce(self.get_local_commitment_number())
    }

    pub fn get_local_nonce(&self) -> impl Borrow<PubNonce> {
        self.get_local_secnonce().public_nonce()
    }

    pub fn get_next_local_secnonce(&self) -> SecNonce {
        self.signer
            .derive_musig2_nonce(self.get_next_commitment_number(true))
    }

    pub fn get_next_local_nonce(&self) -> PubNonce {
        self.get_next_local_secnonce().public_nonce().clone()
    }

    pub fn get_remote_nonce(&self) -> &PubNonce {
        self.remote_nonce.as_ref().unwrap()
    }

    pub fn get_current_commitment_numbers(&self) -> CommitmentNumbers {
        self.commitment_numbers
    }

    pub fn get_local_commitment_number(&self) -> u64 {
        self.commitment_numbers.get_local()
    }

    pub fn get_remote_commitment_number(&self) -> u64 {
        self.commitment_numbers.get_remote()
    }

    fn set_remote_commitment_number(&mut self, number: u64) {
        debug!(
            "Setting remote commitment number from {} to {}",
            self.commitment_numbers.remote, number
        );
        self.commitment_numbers.remote = number;
    }

    pub fn increment_local_commitment_number(&mut self) {
        debug!(
            "Incrementing local commitment number from {} to {}",
            self.get_local_commitment_number(),
            self.get_local_commitment_number() + 1
        );
        self.commitment_numbers.increment_local();
    }

    pub fn increment_remote_commitment_number(&mut self) {
        debug!(
            "Incrementing remote commitment number from {} to {}",
            self.get_remote_commitment_number(),
            self.get_remote_commitment_number() + 1
        );
        self.commitment_numbers.increment_remote();
    }

    pub fn get_current_commitment_number(&self, local: bool) -> u64 {
        if local {
            self.get_local_commitment_number()
        } else {
            self.get_remote_commitment_number()
        }
    }

    pub fn get_next_commitment_number(&self, local: bool) -> u64 {
        self.get_current_commitment_number(local) + 1
    }

    pub fn get_next_offering_tlc_id(&self) -> u64 {
        self.tlc_ids.get_next_offering()
    }

    pub fn get_next_received_tlc_id(&self) -> u64 {
        self.tlc_ids.get_next_received()
    }

    pub fn increment_next_offered_tlc_id(&mut self) {
        self.tlc_ids.increment_offering();
    }

    pub fn increment_next_received_tlc_id(&mut self) {
        self.tlc_ids.increment_received();
    }

    pub fn get_offered_tlc(&self, tlc_id: u64) -> Option<&DetailedTLCInfo> {
        self.tlcs.get(&TLCId::Offered(tlc_id))
    }

    pub fn get_received_tlc(&self, tlc_id: u64) -> Option<&DetailedTLCInfo> {
        self.tlcs.get(&TLCId::Received(tlc_id))
    }

    pub fn insert_tlc(&mut self, tlc: TLC) -> Result<DetailedTLCInfo, ProcessingChannelError> {
        if let Some(current) = self.tlcs.get(&tlc.id) {
            if current.tlc == tlc {
                debug!(
                    "Repeated processing of AddTlcCommand with id {:?}: current tlc {:?}",
                    tlc.id, current,
                );
                return Ok(current.clone());
            } else {
                return Err(ProcessingChannelError::InvalidParameter(format!(
                        "Trying to insert different tlcs with identical id {:?}: current tlc {:?}, new tlc {:?}",
                        tlc.id, current, tlc
                    )));
            }
        };
        if tlc.amount == 0 {
            return Err(ProcessingChannelError::InvalidParameter(format!(
                "Expect the amount of tlc with id {:?} is larger than zero",
                tlc.id
            )));
        }
        if tlc.is_offered() {
            // TODO: We should actually also consider all our fulfilled tlcs here.
            // Because this is also the amount that we can actually spend.
            let sent_tlc_value = self.get_sent_tlc_balance();
<<<<<<< HEAD
            debug_assert!(self.to_local_amount >= sent_tlc_value);
=======
            debug!("Value of local sent tlcs: {}", sent_tlc_value);
            debug_assert!(self.to_local_amount >= sent_tlc_value);
            // TODO: handle transaction fee here.
>>>>>>> b989b739
            if sent_tlc_value + tlc.amount > self.to_local_amount {
                return Err(ProcessingChannelError::InvalidParameter(format!(
                    "Adding tlc {:?} with amount {} exceeds local balance {}",
                    tlc.id,
                    tlc.amount,
                    self.to_local_amount - sent_tlc_value
                )));
            }
        } else {
            // TODO: We should actually also consider all their fulfilled tlcs here.
            // Because this is also the amount that we can actually spend.
            let received_tlc_value = self.get_received_tlc_balance();
<<<<<<< HEAD
            debug_assert!(self.to_remote_amount >= received_tlc_value);
=======
            debug!("Value of remote received tlcs: {}", received_tlc_value);
            debug_assert!(self.to_remote_amount >= received_tlc_value);
            // TODO: handle transaction fee here.
>>>>>>> b989b739
            if received_tlc_value + tlc.amount > self.to_remote_amount {
                return Err(ProcessingChannelError::InvalidParameter(format!(
                    "Adding tlc {:?} with amount {} exceeds remote balance {}",
                    tlc.id,
                    tlc.amount,
                    self.to_remote_amount - received_tlc_value
                )));
            }
        }
        debug!(
            "Adding new tlc {:?} to channel {:?} with local balance {} and remote balance {}",
            &tlc,
            &self.get_id(),
            self.to_local_amount,
            self.to_remote_amount
        );
        let detailed_tlc = DetailedTLCInfo {
            tlc,
            created_at: self.get_current_commitment_numbers(),
            creation_confirmed_at: None,
            removed_at: None,
            removal_confirmed_at: None,
        };
        self.tlcs.insert(tlc.id, detailed_tlc);
        if tlc.is_offered() {
            self.increment_next_offered_tlc_id();
        } else {
            self.increment_next_received_tlc_id();
        }
        Ok(detailed_tlc)
    }

    // Remove a tlc with a reason. If the tlc is removed, then the channel
    // balance will be updated accordingly. Otherwise, it is guaranteed that
    // the channel state is not updated.
    pub fn remove_tlc_with_reason(
        &mut self,
        tlc_id: TLCId,
        reason: RemoveTlcReason,
    ) -> Result<DetailedTLCInfo, ProcessingChannelError> {
        let removed_at = self.get_current_commitment_numbers();

        let tlc = match self.tlcs.get_mut(&tlc_id) {
            None => {
                return Err(ProcessingChannelError::InvalidParameter(format!(
                    "Trying to remove non-existing tlc with id {:?}",
                    tlc_id
                )))
            }
            Some(current) => {
                match current.removed_at {
                    Some((current_removed_at, current_remove_reason))
                        if current_remove_reason == reason && removed_at == current_removed_at =>
                    {
                        debug!(
                            "Skipping removing of tlc {:?} as it is already removed at {:?} with the same reason {:?}", tlc_id, removed_at, reason
                        );
                        return Ok(current.clone());
                    }
                    Some((current_remove_reason, current_removed_at)) => {
                        return Err(ProcessingChannelError::InvalidParameter(
                            format!("Illegally removing the same tlc: {:?} was previously removed at {:?} for {:?}, and trying to remove it again at {:?} for {:?}",
                                tlc_id,  current_removed_at, reason, removed_at, current_remove_reason)));
                    }
                    None => {
                        debug!(
                            "Inserting remove reason {:?} at commitment number {:?} for tlc {:?}",
                            reason, removed_at, current
                        );
                        if let RemoveTlcReason::RemoveTlcFulfill(fulfill) = reason {
                            let filled_payment_hash: Hash256 =
                                blake2b_256(fulfill.payment_preimage).into();
                            if current.tlc.payment_hash != filled_payment_hash {
                                return Err(ProcessingChannelError::InvalidParameter(format!(
                                    "Preimage {:?} is hashed to {}, which does not match payment hash {:?}",
                                    fulfill.payment_preimage, filled_payment_hash, current.tlc.payment_hash,
                                )));
                            }
                        }
                    }
                };
                current.removed_at = Some((removed_at, reason));
                current.clone()
            }
        };
        Ok(tlc)
    }

    pub fn get_local_channel_parameters(&self) -> &ChannelParametersOneParty {
        &self.local_channel_parameters
    }

    pub fn get_remote_channel_parameters(&self) -> &ChannelParametersOneParty {
        self.remote_channel_parameters.as_ref().unwrap()
    }

    pub fn get_funding_transaction(&self) -> &Transaction {
        self.funding_tx
            .as_ref()
            .expect("Funding transaction is present")
    }

    pub fn get_funding_transaction_outpoint(&self) -> OutPoint {
        let tx = self.get_funding_transaction();
        // By convention, the funding tx output for the channel is the first output.
        OutPoint::new(tx.calc_tx_hash(), 0)
    }

    pub fn get_local_shutdown_script(&self) -> &Script {
        // TODO: what is the best strategy for shutdown script here?
        self.local_shutdown_script
            .as_ref()
            .expect("Holder shutdown script is present")
    }

    pub fn get_remote_shutdown_script(&self) -> &Script {
        self.remote_shutdown_script
            .as_ref()
            .expect("Counterparty shutdown script is present")
    }

    fn get_local_commitment_point(&self, commitment_number: u64) -> Pubkey {
        let commitment_point = self.signer.get_commitment_point(commitment_number);
        debug!(
            "Obtained {}th local commitment point: {:?}",
            commitment_number, commitment_point
        );
        commitment_point
    }

    /// Get the counterparty commitment point for the given commitment number.
    fn get_remote_commitment_point(&self, commitment_number: u64) -> Pubkey {
        debug!("Getting remote commitment point #{}", commitment_number);
        let index = commitment_number as usize;
        let commitment_point = self.remote_commitment_points[index];
        debug!(
            "Obtained remote commitment point #{} (counting from 0) out of total {} commitment points: {:?}",
            index,
            self.remote_commitment_points.len(),
            commitment_point
        );
        commitment_point
    }

    pub fn get_funding_lock_script_xonly(&self) -> [u8; 32] {
        let point: musig2::secp::Point = self.get_musig2_agg_context().aggregated_pubkey();
        point.serialize_xonly()
    }

    pub fn get_funding_lock_script(&self) -> Script {
        let args = blake2b_256(self.get_funding_lock_script_xonly());
        debug!(
            "Aggregated pubkey: {:?}, hash: {:?}",
            hex::encode(&args),
            hex::encode(&args[..20])
        );
        get_script_by_contract(Contract::FundingLock, args.as_slice())
    }

    pub fn get_funding_request(&self) -> FundingRequest {
        FundingRequest {
            script: self.get_funding_lock_script(),
            udt_type_script: self.funding_udt_type_script.clone(),
            local_amount: self.to_local_amount as u64,
            funding_fee_rate: self.funding_fee_rate,
            remote_amount: self.to_remote_amount as u64,
            local_reserved_ckb_amount: self.local_reserved_ckb_amount,
            remote_reserved_ckb_amount: self.remote_reserved_ckb_amount,
        }
    }

    pub fn get_musig2_agg_pubkey(&self) -> Pubkey {
        self.get_musig2_agg_context().aggregated_pubkey()
    }

    pub fn get_musig2_agg_context(&self) -> KeyAggContext {
        let local_pubkey = self.get_local_channel_parameters().pubkeys.funding_pubkey;
        let remote_pubkey = self.get_remote_channel_parameters().pubkeys.funding_pubkey;
        let keys = self.order_things_for_musig2(local_pubkey, remote_pubkey);
        KeyAggContext::new(keys).expect("Valid pubkeys")
    }

    pub fn get_local_musig2_secnonce(&self) -> SecNonce {
        self.signer
            .derive_musig2_nonce(self.get_local_commitment_number())
    }

    pub fn get_local_musig2_pubnonce(&self) -> PubNonce {
        self.get_local_musig2_secnonce().public_nonce()
    }

    pub fn get_musig2_agg_pubnonce(&self) -> AggNonce {
        let local_nonce = self.get_local_nonce();
        let local_nonce = local_nonce.borrow();
        let remote_nonce = self.get_remote_nonce();
        let nonces = self.order_things_for_musig2(local_nonce, remote_nonce);
        debug!(
            "Got agg nonces {:?} from peer {:?}: {:?}",
            AggNonce::sum(nonces),
            &self.peer_id,
            nonces
        );
        AggNonce::sum(nonces)
    }

    // The parameter `local_commitment` indicates whether we are building a local or remote
    // commitment. This field is used in some edge cases where we need to know whether we are
    // safe to include a TLC in the commitment transaction.
    // For example, if A sends a AddTlc to B, then A immediately sends a CommitmentSigned to B,
    // this CommitmentSigned message should be the commitment transaction that includes the TLC.
    // Now imagine while A sends CommitmentSigned to B, B also sends a CommitmentSigned message to A,
    // then to verify this CommitmentSigned message, A needs to determine whether to include
    // the TLC in the commitment transaction. Because it is possible that B has not received the
    // AddTlc message from A, so A should not include the TLC in the commitment transaction.
    fn should_tlc_be_included_in_commitment_tx(
        info: &DetailedTLCInfo,
        local_commitment: bool,
    ) -> bool {
        match info {
            DetailedTLCInfo {
                tlc,
                creation_confirmed_at,
                removed_at,
                removal_confirmed_at,
                ..
            } => {
                let am_i_sending_add_tlc_message = {
                    if tlc.is_offered() {
                        local_commitment
                    } else {
                        !local_commitment
                    }
                };
                let am_i_sending_remove_tlc_message = !am_i_sending_add_tlc_message;
                match (removal_confirmed_at, removed_at, creation_confirmed_at) {
                    (Some(_), _, _) => {
                        debug!("Not including TLC {:?} to commitment transction as it is already removed", tlc.id);
                        return false;
                    }
                    (_, Some(_), Some(_)) => {
                        debug!("Will only include TLC {:?} to commitment transaction if I am sending remove tlc message ({})", tlc.id,am_i_sending_remove_tlc_message);
                        return am_i_sending_remove_tlc_message;
                    }
                    (_, Some(_), None) => {
                        panic!("TLC {:?} is removed but not confirmed yet", info);
                    }
                    (_, _, Some(n)) => {
                        debug!("Including TLC {:?} to commitment transaction because tlc confirmed at {:?}", tlc.id, n);
                        return true;
                    }
                    (None, None, None) => {
                        debug!("Will only include TLC {:?} to commitment transaction if I am sending add tlc message ({})", tlc.id, am_i_sending_add_tlc_message);
                        am_i_sending_add_tlc_message
                    }
                }
            }
        }
    }

    pub fn get_active_received_tlcs(
        &self,
        local_commitment: bool,
    ) -> impl Iterator<Item = &DetailedTLCInfo> {
        self.tlcs.values().filter(move |info| {
            Self::should_tlc_be_included_in_commitment_tx(info, local_commitment)
                && !info.is_offered()
        })
    }

    pub fn get_active_offered_tlcs(
        &self,
        local_commitment: bool,
    ) -> impl Iterator<Item = &DetailedTLCInfo> {
        self.tlcs.values().filter(move |info| {
            Self::should_tlc_be_included_in_commitment_tx(info, local_commitment)
                && info.is_offered()
        })
    }

    // The parameter local indicates whether we are interested in the value sent by the local party.
    fn get_tlc_value_received_from_remote(&self, local_commitment: bool) -> u128 {
        if local_commitment {
            self.get_active_received_tlcs(local_commitment)
                .map(|tlc| tlc.tlc.amount)
                .sum::<u128>()
        } else {
            self.get_active_offered_tlcs(local_commitment)
                .map(|tlc| tlc.tlc.amount)
                .sum::<u128>()
        }
    }

    // Get the pubkeys for the tlc. Tlc pubkeys are the pubkeys held by each party
    // while this tlc was created (pubkeys are derived from the commitment number
    // when this tlc was created). The pubkeys returned here are sorted.
    // The offerer who offered this tlc will have the first pubkey, and the receiver
    // will have the second pubkey.
    // This tlc must have valid local_committed_at and remote_committed_at fields.
    pub fn get_tlc_pubkeys(&self, tlc: &DetailedTLCInfo, local: bool) -> (Pubkey, Pubkey) {
        debug!("Getting tlc pubkeys for tlc: {:?}", tlc);
        let is_offered = tlc.tlc.is_offered();
        let CommitmentNumbers {
            local: local_commitment_number,
            remote: remote_commitment_number,
        } = tlc.get_commitment_numbers(local);
        debug!(
            "Local commitment number: {}, remote commitment number: {}",
            local_commitment_number, remote_commitment_number
        );
        let local_pubkey = derive_tlc_pubkey(
            &self.get_local_channel_parameters().pubkeys.tlc_base_key,
            &self.get_local_commitment_point(remote_commitment_number),
        );
        let remote_pubkey = derive_tlc_pubkey(
            &self.get_remote_channel_parameters().pubkeys.tlc_base_key,
            &self.get_remote_commitment_point(local_commitment_number),
        );

        if is_offered {
            (local_pubkey, remote_pubkey)
        } else {
            (remote_pubkey, local_pubkey)
        }
    }

    pub fn get_active_received_tlc_with_pubkeys(
        &self,
        local: bool,
    ) -> impl Iterator<Item = (&DetailedTLCInfo, Pubkey, Pubkey)> {
        self.get_active_received_tlcs(local).map(move |tlc| {
            let (k1, k2) = self.get_tlc_pubkeys(tlc, local);
            (&(*tlc), k1, k2)
        })
    }

    pub fn get_active_offered_tlc_with_pubkeys(
        &self,
        local: bool,
    ) -> impl Iterator<Item = (&DetailedTLCInfo, Pubkey, Pubkey)> {
        self.get_active_offered_tlcs(local).map(move |tlc| {
            let (k1, k2) = self.get_tlc_pubkeys(tlc, local);
            (tlc, k1, k2)
        })
    }

    pub fn get_witness_args_for_active_tlcs(&self, local: bool) -> Vec<u8> {
        // Build a sorted array of TLC so that both party can generate the same commitment transaction.
        debug!("All tlcs: {:?}", self.tlcs);
        let tlcs = {
            let (mut received_tlcs, mut offered_tlcs) = (
                self.get_active_received_tlc_with_pubkeys(local)
                    .map(|(tlc, local, remote)| (tlc.clone(), local, remote))
                    .collect::<Vec<_>>(),
                self.get_active_offered_tlc_with_pubkeys(local)
                    .map(|(tlc, local, remote)| (tlc.clone(), local, remote))
                    .collect::<Vec<_>>(),
            );
            debug!("Received tlcs: {:?}", &received_tlcs);
            debug!("Offered tlcs: {:?}", &offered_tlcs);
            let (mut a, mut b) = if local {
                (received_tlcs, offered_tlcs)
            } else {
                for (tlc, _, _) in received_tlcs.iter_mut().chain(offered_tlcs.iter_mut()) {
                    // Need to flip these fields for the counterparty.
                    tlc.tlc.flip_mut();
                }
                (offered_tlcs, received_tlcs)
            };
            a.sort_by(|x, y| u64::from(x.0.tlc.id).cmp(&u64::from(y.0.tlc.id)));
            b.sort_by(|x, y| u64::from(x.0.tlc.id).cmp(&u64::from(y.0.tlc.id)));
            [a, b].concat()
        };
        debug!("Sorted tlcs: {:?}", &tlcs);
        tlcs.iter()
            .map(|(tlc, local, remote)| {
                [
                    (if tlc.tlc.is_offered() { [0] } else { [1] }).to_vec(),
                    tlc.tlc.amount.to_le_bytes().to_vec(),
                    tlc.tlc.get_hash().to_vec(),
                    local.serialize().to_vec(),
                    remote.serialize().to_vec(),
                    Since::from(tlc.tlc.lock_time)
                        .value()
                        .to_le_bytes()
                        .to_vec(),
                ]
                .concat()
            })
            .flatten()
            .collect()
    }

    fn any_tlc_pending(&self) -> bool {
        self.tlcs.values().any(|tlc| {
            tlc.creation_confirmed_at.is_none()
                || tlc.removal_confirmed_at.is_none()
                || tlc.removed_at.is_none()
        })
    }

    pub fn get_remote_funding_pubkey(&self) -> &Pubkey {
        &self.get_remote_channel_parameters().pubkeys.funding_pubkey
    }

    fn verify_shutdown_fee_rate(&self, fee_rate: FeeRate) -> ProcessingChannelResult {
        if fee_rate.as_u64() < self.commitment_fee_rate {
            return Err(ProcessingChannelError::InvalidParameter(format!(
                "Fee rate {} is less than commitment fee rate {}",
                fee_rate, self.commitment_fee_rate
            )));
        }

        let fee = self.calculate_shutdown_fee(fee_rate);
        debug!("shutdown fee: {:?}", fee);

        let available_max_fee = if self.funding_udt_type_script.is_none() {
            self.to_local_amount as u64 + self.local_reserved_ckb_amount - MIN_OCCUPIED_CAPACITY
        } else {
            self.local_reserved_ckb_amount - MIN_UDT_OCCUPIED_CAPACITY
        };
        debug!(
            "verify_shutdown_fee fee: {} available_max_fee: {}",
            fee, available_max_fee,
        );
        if fee > available_max_fee {
            return Err(ProcessingChannelError::InvalidParameter(format!(
                "Local balance is not enough to pay the fee, expect fee {} <= available_max_fee {}",
                fee, available_max_fee
            )));
        }
        Ok(())
    }

    pub fn check_state_for_tlc_update(&self) -> ProcessingChannelResult {
        match self.state {
            ChannelState::ChannelReady() => Ok(()),
            ChannelState::ShuttingDown(_) => Ok(()),
            _ => Err(ProcessingChannelError::InvalidState(format!(
                "Invalid state {:?} for adding tlc",
                self.state
            ))),
        }
    }

    pub fn create_outbounding_tlc(&self, command: AddTlcCommand) -> TLC {
        // TODO: we are filling the user command with a new id here.
        // The advantage of this is that we don't need to burden the users to
        // provide a next id for each tlc. The disadvantage is that users may
        // inadvertently click the same button twice, and we will process the same
        // twice, the frontend needs to prevent this kind of behaviour.
        // Is this what we want?
        let id = self.get_next_offering_tlc_id();
        assert!(
            self.get_offered_tlc(id).is_none(),
            "Must not have the same id in pending offered tlcs"
        );

        let preimage = command.preimage.unwrap_or(get_random_preimage());
        let payment_hash = command
            .payment_hash
            .unwrap_or(blake2b_256(&preimage).into());

        TLC {
            id: TLCId::Offered(id),
            amount: command.amount,
            payment_hash,
            lock_time: command.expiry,
            payment_preimage: Some(preimage),
        }
    }

    pub fn create_inbounding_tlc(&self, message: AddTlc) -> Result<TLC, ProcessingChannelError> {
        if self.get_received_tlc(message.tlc_id).is_some() {
            return Err(ProcessingChannelError::InvalidParameter(format!(
                "Trying to add tlc with existing id {:?}",
                message.tlc_id
            )));
        }
        if message.tlc_id != self.get_next_received_tlc_id() {
            return Err(ProcessingChannelError::InvalidParameter(format!(
                "Trying to add tlc with id {:?} while expecting id {:?}",
                message.tlc_id,
                self.get_next_received_tlc_id()
            )));
        }
        Ok(TLC {
            id: TLCId::Received(message.tlc_id),
            amount: message.amount,
            payment_hash: message.payment_hash,
            lock_time: message.expiry,
            payment_preimage: None,
        })
    }
}

impl From<&ChannelActorState> for Musig2SignContext {
    fn from(value: &ChannelActorState) -> Self {
        Musig2SignContext {
            key_agg_ctx: value.get_musig2_agg_context(),
            agg_nonce: value.get_musig2_agg_pubnonce(),
            seckey: value.signer.funding_key,
            secnonce: value.get_local_musig2_secnonce(),
        }
    }
}

impl From<&ChannelActorState> for Musig2VerifyContext {
    fn from(value: &ChannelActorState) -> Self {
        Musig2VerifyContext {
            key_agg_ctx: value.get_musig2_agg_context(),
            agg_nonce: value.get_musig2_agg_pubnonce(),
            pubkey: *value.get_remote_funding_pubkey(),
            pubnonce: value.get_remote_nonce().clone(),
        }
    }
}

// State transition handlers for the channel actor state.
impl ChannelActorState {
    pub fn create_witness_for_funding_cell(
        &self,
        signature: CompactSignature,
        version: u64,
    ) -> [u8; FUNDING_CELL_WITNESS_LEN] {
        create_witness_for_funding_cell(
            self.get_funding_lock_script_xonly(),
            self.get_funding_transaction_outpoint(),
            signature,
            version,
        )
    }

    pub fn aggregate_partial_signatures_to_consume_funding_cell(
        &self,
        partial_signatures: [PartialSignature; 2],
        version: u64,
        tx: &TransactionView,
    ) -> Result<TransactionView, ProcessingChannelError> {
        let funding_out_point = self.get_funding_transaction_outpoint();
        debug_assert_eq!(
            tx.input_pts_iter().next().as_ref(),
            Some(&funding_out_point),
            "The first input of the tx must be the funding cell outpoint"
        );

        let message = get_funding_cell_message_to_sign(version, funding_out_point, tx);
        debug!(
            "Message to sign to consume funding cell {:?} with version {:?}",
            hex::encode(message.as_slice()),
            version
        );

        let verify_ctx = Musig2VerifyContext::from(self);

        let signature = aggregate_partial_signatures_for_msg(
            message.as_slice(),
            verify_ctx,
            partial_signatures,
        )?;

        let witness = self.create_witness_for_funding_cell(signature, version);
        Ok(tx
            .as_advanced_builder()
            .set_witnesses(vec![witness.pack()])
            .build())
    }

    pub fn sign_tx_to_consume_funding_cell(
        &self,
        tx: &PartiallySignedCommitmentTransaction,
    ) -> Result<TransactionView, ProcessingChannelError> {
        debug!(
            "Signing and verifying commitment tx with message {:?} (version {})",
            hex::encode(tx.msg.as_slice()),
            tx.version
        );
        let sign_ctx = Musig2SignContext::from(self);
        let signature2 = sign_ctx.sign(tx.msg.as_slice())?;

        self.aggregate_partial_signatures_to_consume_funding_cell(
            [tx.signature, signature2],
            tx.version,
            &tx.tx,
        )
    }

    pub fn maybe_transition_to_shutdown(
        &mut self,
        network: &ActorRef<NetworkActorMessage>,
    ) -> ProcessingChannelResult {
        // This function will also be called when we resolve all pending tlcs.
        // If we are not in the ShuttingDown state, we should not do anything.
        let flags = match self.state {
            ChannelState::ShuttingDown(flags) => flags,
            _ => {
                return Ok(());
            }
        };

        if !flags.contains(ShuttingDownFlags::AWAITING_PENDING_TLCS) || self.any_tlc_pending() {
            debug!(
                "Will not shutdown the channel because we require all tlcs resolved and both parties sent the Shutdown message, current state: {:?}, pending tlcs: {:?}",
                &self.state,
                &self.tlcs
            );
            return Ok(());
        }

        debug!("All pending tlcs are resolved, transitioning to Shutdown state");
        self.update_state(ChannelState::ShuttingDown(
            flags | ShuttingDownFlags::DROPPING_PENDING,
        ));

        let (shutdown_tx, message) = self.build_shutdown_tx()?;
        let sign_ctx = Musig2SignContext::from(&*self);

        // Create our shutdown signature if we haven't already.
        let local_shutdown_signature = match self.local_shutdown_signature {
            Some(signature) => signature,
            None => {
                let signature = sign_ctx.clone().sign(message.as_slice())?;
                self.local_shutdown_signature = Some(signature);
                debug!(
                    "We have signed shutdown tx ({:?}) message {:?} with signature {:?}",
                    &shutdown_tx, &message, &signature,
                );

                network
                    .send_message(NetworkActorMessage::new_command(
                        NetworkActorCommand::SendCFNMessage(CFNMessageWithPeerId {
                            peer_id: self.peer_id.clone(),
                            message: CFNMessage::ClosingSigned(ClosingSigned {
                                partial_signature: signature,
                                channel_id: self.get_id(),
                            }),
                        }),
                    ))
                    .expect(ASSUME_NETWORK_ACTOR_ALIVE);
                signature
            }
        };

        match self.remote_shutdown_signature {
            Some(remote_shutdown_signature) => {
                self.update_state(ChannelState::Closed);
                let tx = self.aggregate_partial_signatures_to_consume_funding_cell(
                    [local_shutdown_signature, remote_shutdown_signature],
                    u64::MAX,
                    &shutdown_tx,
                )?;

                network
                    .send_message(NetworkActorMessage::new_event(
                        NetworkActorEvent::ChannelClosed(self.get_id(), self.peer_id.clone(), tx),
                    ))
                    .expect(ASSUME_NETWORK_ACTOR_ALIVE);
            }

            None => {
                debug!("We have sent our shutdown signature, waiting for counterparty's signature");
            }
        }

        Ok(())
    }

    pub fn handle_accept_channel_message(
        &mut self,
        accept_channel: AcceptChannel,
    ) -> ProcessingChannelResult {
        if self.state != ChannelState::NegotiatingFunding(NegotiatingFundingFlags::OUR_INIT_SENT) {
            return Err(ProcessingChannelError::InvalidState(format!(
                "accepting a channel while in state {:?}, expecting NegotiatingFundingFlags::OUR_INIT_SENT",
                self.state
            )));
        }

        self.check_reserve_amount(
            accept_channel.reserved_ckb_amount,
            self.local_reserved_ckb_amount,
        )?;

        self.update_state(ChannelState::NegotiatingFunding(
            NegotiatingFundingFlags::INIT_SENT,
        ));

        self.to_remote_amount = accept_channel.funding_amount;
        self.remote_reserved_ckb_amount = accept_channel.reserved_ckb_amount;

        #[cfg(debug_assertions)]
        {
            self.total_amount = self.to_local_amount + self.to_remote_amount;
        }

        self.remote_nonce = Some(accept_channel.next_local_nonce.clone());
        let remote_pubkeys = (&accept_channel).into();
        self.remote_channel_parameters = Some(ChannelParametersOneParty {
            pubkeys: remote_pubkeys,
            selected_contest_delay: accept_channel.to_local_delay,
        });
        self.remote_commitment_points = vec![
            accept_channel.first_per_commitment_point,
            accept_channel.second_per_commitment_point,
        ];

        debug!(
            "Successfully processed AcceptChannel message {:?}",
            &accept_channel
        );
        Ok(())
    }

    // This is the dual of `handle_tx_collaboration_command`. Any logic error here is likely
    // to present in the other function as well.
    pub fn handle_tx_collaboration_msg(
        &mut self,
        msg: TxCollaborationMsg,
        network: &ActorRef<NetworkActorMessage>,
    ) -> ProcessingChannelResult {
        debug!("Processing tx collaboration message: {:?}", &msg);
        let is_complete_message = match msg {
            TxCollaborationMsg::TxComplete(_) => true,
            _ => false,
        };
        let is_waiting_for_remote = match self.state {
            ChannelState::CollaboratingFundingTx(flags) => {
                flags.contains(CollaboratingFundingTxFlags::AWAITING_REMOTE_TX_COLLABORATION_MSG)
            }
            _ => false,
        };
        let flags = match self.state {
            // Starting transaction collaboration
            ChannelState::NegotiatingFunding(NegotiatingFundingFlags::INIT_SENT)
                if !self.is_acceptor =>
            {
                return Err(ProcessingChannelError::InvalidState(
                    "Initiator received a tx collaboration message".to_string(),
                ));
            }
            ChannelState::NegotiatingFunding(_) => {
                debug!("Started negotiating funding tx collaboration");
                CollaboratingFundingTxFlags::empty()
            }
            ChannelState::CollaboratingFundingTx(_)
                if !is_complete_message && !is_waiting_for_remote =>
            {
                return Err(ProcessingChannelError::InvalidState(format!(
                    "Trying to process message {:?} while in {:?} (should only receive non-complete message after sent response from peer)",
                    &msg, self.state
                )));
            }
            ChannelState::CollaboratingFundingTx(flags) => {
                if flags.contains(CollaboratingFundingTxFlags::THEIR_TX_COMPLETE_SENT) {
                    return Err(ProcessingChannelError::InvalidState(format!(
                        "Received a tx collaboration message {:?}, but we are already in the state {:?} where the remote has sent a complete message",
                        &msg, &self.state
                    )));
                }
                debug!(
                    "Processing tx collaboration message {:?} for state {:?}",
                    &msg, &self.state
                );
                flags
            }
            _ => {
                return Err(ProcessingChannelError::InvalidState(format!(
                    "Invalid tx collaboration message {:?} for state {:?}",
                    &msg, &self.state
                )));
            }
        };
        match msg {
            TxCollaborationMsg::TxUpdate(msg) => {
                // TODO check if the tx is valid.
                self.funding_tx = Some(msg.tx.clone());
                if self.is_tx_final(&msg.tx)? {
                    self.maybe_complete_tx_collaboration(msg.tx, network)?;
                } else {
                    network
                        .send_message(NetworkActorMessage::new_command(
                            NetworkActorCommand::UpdateChannelFunding(
                                self.get_id(),
                                msg.tx.clone(),
                                self.get_funding_request(),
                            ),
                        ))
                        .expect(ASSUME_NETWORK_ACTOR_ALIVE);
                    self.update_state(ChannelState::CollaboratingFundingTx(
                        CollaboratingFundingTxFlags::PREPARING_LOCAL_TX_COLLABORATION_MSG,
                    ));
                }
            }
            TxCollaborationMsg::TxComplete(_msg) => {
                self.check_tx_complete_preconditions()?;
                let flags = flags | CollaboratingFundingTxFlags::THEIR_TX_COMPLETE_SENT;
                self.update_state(ChannelState::CollaboratingFundingTx(flags));
                if flags.contains(CollaboratingFundingTxFlags::COLLABRATION_COMPLETED) {
                    // Notify outside observers.
                    network
                        .send_message(NetworkActorMessage::new_event(
                            NetworkActorEvent::NetworkServiceEvent(
                                NetworkServiceEvent::CommitmentSignaturePending(
                                    self.peer_id.clone(),
                                    self.get_id(),
                                    self.get_current_commitment_number(false),
                                ),
                            ),
                        ))
                        .expect(ASSUME_NETWORK_ACTOR_ALIVE);
                }
            }
        }
        Ok(())
    }

    pub fn handle_commitment_signed_message(
        &mut self,
        commitment_signed: CommitmentSigned,
        network: &ActorRef<NetworkActorMessage>,
    ) -> ProcessingChannelResult {
        let flags = match self.state {
            ChannelState::CollaboratingFundingTx(flags)
                if !flags.contains(CollaboratingFundingTxFlags::COLLABRATION_COMPLETED) =>
            {
                return Err(ProcessingChannelError::InvalidState(format!(
                    "Unable to process commitment_signed message in state {:?}, as collaboration is not completed yet.",
                    &self.state
                )));
            }
            ChannelState::CollaboratingFundingTx(_) => {
                debug!(
                    "Processing commitment_signed message in state {:?}",
                    &self.state
                );
                CommitmentSignedFlags::SigningCommitment(SigningCommitmentFlags::empty())
            }
            ChannelState::SigningCommitment(flags)
                if flags.contains(SigningCommitmentFlags::THEIR_COMMITMENT_SIGNED_SENT) =>
            {
                return Err(ProcessingChannelError::InvalidState(format!(
                    "Unable to process commitment_signed message in state {:?}, as we have already received our commitment_signed message.",
                    &self.state
                )));
            }
            ChannelState::SigningCommitment(flags) => {
                debug!(
                    "Processing commitment_signed message in state {:?}",
                    &self.state
                );
                CommitmentSignedFlags::SigningCommitment(flags)
            }
            ChannelState::ChannelReady() => {
                debug!("Processing commitment_signed message while channel ready");
                CommitmentSignedFlags::ChannelReady()
            }
            ChannelState::ShuttingDown(flags) => {
                if flags.contains(ShuttingDownFlags::AWAITING_PENDING_TLCS) {
                    debug!(
                        "Signing commitment transactions while shutdown is pending, current state {:?}",
                        &self.state
                    );
                    CommitmentSignedFlags::PendingShutdown(flags)
                } else {
                    return Err(ProcessingChannelError::InvalidState(format!(
                        "Unable to process commitment_signed message in shutdowning state with flags {:?}",
                        &flags
                    )));
                }
            }
            _ => {
                return Err(ProcessingChannelError::InvalidState(format!(
                    "Unable to send commitment signed message in state {:?}",
                    &self.state
                )));
            }
        };

        let tx = self.verify_and_complete_tx(commitment_signed.partial_signature)?;
        let num = self.get_current_commitment_number(false);

        debug!(
            "Successfully handled commitment signed message: {:?}, tx: {:?}",
            &commitment_signed, &tx
        );

        // Notify outside observers.
        network
            .send_message(NetworkActorMessage::new_event(
                NetworkActorEvent::NetworkServiceEvent(
                    NetworkServiceEvent::RemoteCommitmentSigned(
                        self.peer_id.clone(),
                        self.get_id(),
                        num,
                        tx.clone(),
                    ),
                ),
            ))
            .expect(ASSUME_NETWORK_ACTOR_ALIVE);

        debug!(
            "Updating peer next remote nonce from {:?} to {:?}",
            self.get_remote_nonce(),
            &commitment_signed.next_local_nonce
        );
        self.remote_nonce = Some(commitment_signed.next_local_nonce);
        match flags {
            CommitmentSignedFlags::SigningCommitment(flags) => {
                let flags = flags | SigningCommitmentFlags::THEIR_COMMITMENT_SIGNED_SENT;
                self.update_state(ChannelState::SigningCommitment(flags));
                self.maybe_transition_to_tx_signatures(flags, network)?;
            }
            CommitmentSignedFlags::ChannelReady() | CommitmentSignedFlags::PendingShutdown(_) => {
                self.send_revoke_and_ack_message(network);
                match flags {
                    CommitmentSignedFlags::ChannelReady() => {}
                    CommitmentSignedFlags::PendingShutdown(_) => {
                        // TODO: Handle error in the below function call.
                        // We've already updated our state, we should never fail here.
                        self.maybe_transition_to_shutdown(&network)?;
                    }
                    _ => {
                        unreachable!(
                            "Invalid flags for commitment signed message, should have handled {:?}",
                            flags
                        );
                    }
                }
            }
        }
        Ok(())
    }

    pub fn maybe_transition_to_tx_signatures(
        &mut self,
        flags: SigningCommitmentFlags,
        network: &ActorRef<NetworkActorMessage>,
    ) -> ProcessingChannelResult {
        if flags.contains(SigningCommitmentFlags::COMMITMENT_SIGNED_SENT) {
            debug!("Commitment signed message sent by both sides, tranitioning to AwaitingTxSignatures state");
            self.update_state(ChannelState::AwaitingTxSignatures(
                AwaitingTxSignaturesFlags::empty(),
            ));
            if self.should_local_send_tx_signatures_first() {
                debug!("It is our turn to send tx_signatures, so we will do it now.");
                self.handle_tx_signatures(network, None)?;
            }
        }
        Ok(())
    }

    // TODO: currently witnesses in the tx_signatures molecule message are a list of bytes.
    // It is unclear how can we compose two partial sets witnesses into a complete
    // set of witnesses.
    pub fn handle_tx_signatures(
        &mut self,
        network: &ActorRef<NetworkActorMessage>,
        // If partial_witnesses is given, then it is the counterparty that send a message
        // to us, and we must combine them to make a full list of witnesses.
        // Otherwise, we are the one who is to start send the tx_signatures.
        // We can just create a partial set of witnesses, and sent them to the peer.
        partial_witnesses: Option<Vec<Vec<u8>>>,
    ) -> ProcessingChannelResult {
        let flags = match self.state {
            ChannelState::AwaitingTxSignatures(flags)
                if flags.contains(AwaitingTxSignaturesFlags::THEIR_TX_SIGNATURES_SENT)
                    && partial_witnesses.is_some() =>
            {
                return Err(ProcessingChannelError::RepeatedProcessing(format!(
                    "tx_signatures partial witnesses {:?}",
                    partial_witnesses.unwrap()
                )));
            }
            ChannelState::AwaitingTxSignatures(flags)
                if flags.contains(AwaitingTxSignaturesFlags::OUR_TX_SIGNATURES_SENT)
                    && partial_witnesses.is_none() =>
            {
                return Err(ProcessingChannelError::RepeatedProcessing(
                    "We have already sent our tx_signatures".to_string(),
                ));
            }
            ChannelState::SigningCommitment(flags)
                if flags.contains(SigningCommitmentFlags::COMMITMENT_SIGNED_SENT) =>
            {
                AwaitingTxSignaturesFlags::empty()
            }
            ChannelState::AwaitingTxSignatures(flags) => flags,
            _ => {
                return Err(ProcessingChannelError::InvalidState(format!(
                    "Unable to build and sign funding tx in state {:?}",
                    &self.state
                )));
            }
        };

        let flags = if partial_witnesses.is_some() {
            flags | AwaitingTxSignaturesFlags::THEIR_TX_SIGNATURES_SENT
        } else {
            flags | AwaitingTxSignaturesFlags::OUR_TX_SIGNATURES_SENT
        };
        self.update_state(ChannelState::AwaitingTxSignatures(flags));

        let funding_tx = self
            .funding_tx
            .clone()
            .ok_or(ProcessingChannelError::InvalidState(
                "Funding transaction is not present".to_string(),
            ))?;

        network
            .send_message(NetworkActorMessage::new_command(
                NetworkActorCommand::SignTx(
                    self.peer_id.clone(),
                    self.get_id(),
                    funding_tx,
                    partial_witnesses,
                ),
            ))
            .expect(ASSUME_NETWORK_ACTOR_ALIVE);
        let flags = flags | AwaitingTxSignaturesFlags::OUR_TX_SIGNATURES_SENT;
        self.update_state(ChannelState::AwaitingTxSignatures(flags));

        Ok(())
    }

    pub fn on_channel_ready(&mut self, network: &ActorRef<NetworkActorMessage>) {
        self.update_state(ChannelState::ChannelReady());
        self.increment_local_commitment_number();
        self.increment_remote_commitment_number();
        network
            .send_message(NetworkActorMessage::new_event(
                NetworkActorEvent::ChannelReady(self.get_id(), self.peer_id.clone()),
            ))
            .expect(ASSUME_NETWORK_ACTOR_ALIVE);
    }

    pub fn append_remote_commitment_point(&mut self, commitment_point: Pubkey) {
        debug!(
            "Setting remote commitment point #{} (counting from 0)): {:?}",
            self.remote_commitment_points.len(),
            commitment_point
        );
        assert_eq!(
            self.remote_commitment_points.len() as u64,
            self.get_local_commitment_number()
        );
        self.remote_commitment_points.push(commitment_point);
    }

    pub fn handle_revoke_and_ack_message(
        &mut self,
        revoke_and_ack: RevokeAndAck,
    ) -> ProcessingChannelResult {
        let RevokeAndAck {
            channel_id: _,
            per_commitment_secret,
            next_per_commitment_point,
        } = revoke_and_ack;
        let commitment_number = self.get_local_commitment_number();
        debug!(
            "Checking commitment secret and point for revocation #{}",
            commitment_number
        );
        let per_commitment_point = self.get_remote_commitment_point(commitment_number);
        if per_commitment_point != Privkey::from(per_commitment_secret).pubkey() {
            return Err(ProcessingChannelError::InvalidParameter(format!(
                "Per commitment secret and per commitment point mismatch #{}: secret {:?}, point: {:?}",
                commitment_number, per_commitment_secret, per_commitment_point
            )));
        }
        self.update_state_on_raa_msg(true);
        self.append_remote_commitment_point(next_per_commitment_point);
        Ok(())
    }

    fn handle_reestablish_channel_message(
        &mut self,
        reestablish_channel: ReestablishChannel,
        network: &ActorRef<NetworkActorMessage>,
    ) -> ProcessingChannelResult {
        debug!(
            "Handling reestablish channel message: {:?}, our commitment_numbers {:?}",
            reestablish_channel, self.commitment_numbers,
        );
        self.reestablishing = false;
        match self.state {
            ChannelState::NegotiatingFunding(_flags) => {
                // TODO: in current implementation, we don't store the channel when we are in NegotiatingFunding state.
                // This is an unreachable state for reestablish channel message. we may need to handle this case in the future.
            }
            ChannelState::ChannelReady() => {
                let expected_local_commitment_number = self.get_local_commitment_number();
                let acutal_local_commitment_number = reestablish_channel.remote_commitment_number;
                if acutal_local_commitment_number == expected_local_commitment_number {
                    // resend AddTlc, RemoveTlc and CommitmentSigned messages if needed
                    let mut need_resend_commitment_signed = false;
                    for info in self.tlcs.values() {
                        if info.is_offered() {
                            if info.created_at.get_local() >= acutal_local_commitment_number
                                && info.creation_confirmed_at.is_none()
                            {
                                // resend AddTlc message
                                network
                                    .send_message(NetworkActorMessage::new_command(
                                        NetworkActorCommand::SendCFNMessage(CFNMessageWithPeerId {
                                            peer_id: self.peer_id.clone(),
                                            message: CFNMessage::AddTlc(AddTlc {
                                                channel_id: self.get_id(),
                                                tlc_id: info.tlc.get_id(),
                                                amount: info.tlc.amount,
                                                payment_hash: info.tlc.payment_hash,
                                                expiry: info.tlc.lock_time,
                                            }),
                                        }),
                                    ))
                                    .expect(ASSUME_NETWORK_ACTOR_ALIVE);

                                need_resend_commitment_signed = true;
                            }
                        } else {
                            if let Some((commitment_number, remove_reason)) = info.removed_at {
                                if commitment_number.get_local() >= acutal_local_commitment_number {
                                    // resend RemoveTlc message
                                    network
                                        .send_message(NetworkActorMessage::new_command(
                                            NetworkActorCommand::SendCFNMessage(
                                                CFNMessageWithPeerId {
                                                    peer_id: self.peer_id.clone(),
                                                    message: CFNMessage::RemoveTlc(RemoveTlc {
                                                        channel_id: self.get_id(),
                                                        tlc_id: info.tlc.get_id(),
                                                        reason: remove_reason,
                                                    }),
                                                },
                                            ),
                                        ))
                                        .expect(ASSUME_NETWORK_ACTOR_ALIVE);

                                    need_resend_commitment_signed = true;
                                }
                            }
                        }
                    }
                    if need_resend_commitment_signed {
                        debug!("Resend CommitmentSigned message");
                        network
                            .send_message(NetworkActorMessage::new_command(
                                NetworkActorCommand::ControlCfnChannel(ChannelCommandWithId {
                                    channel_id: self.get_id(),
                                    command: ChannelCommand::CommitmentSigned(),
                                }),
                            ))
                            .expect(ASSUME_NETWORK_ACTOR_ALIVE);
                    }
                } else if acutal_local_commitment_number == expected_local_commitment_number + 1 {
                    // wait for remote to resend the RevokeAndAck message, do nothing here
                } else {
                    // unreachable state, just log an error for potential bugs
                    error!(
                        "Reestablish channel message with invalid local commitment number: expected {}, actual {}",
                        expected_local_commitment_number, acutal_local_commitment_number
                    );
                }

                let expected_remote_commitment_number = self.get_remote_commitment_number();
                let acutal_remote_commitment_number = reestablish_channel.local_commitment_number;
                if expected_remote_commitment_number == acutal_remote_commitment_number {
                    // synced with remote, do nothing
                } else if expected_remote_commitment_number == acutal_remote_commitment_number + 1 {
                    // Resetting our remote commitment number to the actual remote commitment number
                    // and resend the RevokeAndAck message.
                    self.set_remote_commitment_number(acutal_remote_commitment_number);
                    self.send_revoke_and_ack_message(network);
                } else {
                    // unreachable state, just log an error for potential bugs
                    error!(
                        "Reestablish channel message with invalid remote commitment number: expected {}, actual {}",
                        expected_remote_commitment_number, acutal_remote_commitment_number
                    );
                }
            }
            _ => {
                // TODO: @quake we need to handle other states.
                warn!(
                    "Unhandled reestablish channel message in state {:?}",
                    &self.state
                );
            }
        }
        Ok(())
    }

    pub fn is_tx_final(&self, tx: &Transaction) -> Result<bool, ProcessingChannelError> {
        // TODO: check if the tx is valid
        let tx = tx.clone().into_view();

        let first_output = tx
            .outputs()
            .get(0)
            .ok_or(ProcessingChannelError::InvalidParameter(
                "Funding transaction should have at least one output".to_string(),
            ))?;

        if first_output.lock() != self.get_funding_lock_script() {
            error!("Checking if transaction final failed as tx's first output's script is not funding lock: tx: {:?}, first output lock script: {:?}, funding lock script: {:?}",
                 &tx, first_output.lock(), self.get_funding_lock_script());
            // TODO: return an error here. We panic because we want to move fast.
            panic!("Invalid funding transation")
        }

        if self.funding_udt_type_script.is_some() {
            let (_output, data) =
                tx.output_with_data(0)
                    .ok_or(ProcessingChannelError::InvalidParameter(
                        "Funding transaction should have at least one output".to_string(),
                    ))?;
            assert!(data.as_ref().len() >= 16);
            let mut amount_bytes = [0u8; 16];
            amount_bytes.copy_from_slice(&data.as_ref()[0..16]);
            let udt_amount = u128::from_le_bytes(amount_bytes);
            debug!(
                "udt_amount: {}, to_remote_amount: {}, to_local_amount: {}",
                udt_amount, self.to_remote_amount, self.to_local_amount
            );
            return Ok(udt_amount == self.to_remote_amount + self.to_local_amount);
        } else {
            let current_capacity: u64 = first_output.capacity().unpack();
            let is_complete = current_capacity
                == (self.to_local_amount
                    + self.to_remote_amount
                    + self.local_reserved_ckb_amount as u128
                    + self.remote_reserved_ckb_amount as u128) as u64;
            Ok(is_complete)
        }
    }

    pub fn maybe_complete_tx_collaboration(
        &mut self,
        tx: Transaction,
        network: &ActorRef<NetworkActorMessage>,
    ) -> ProcessingChannelResult {
        let is_complete = self.is_tx_final(&tx)?;

        debug!(
            "Checking if funding transaction {:?} is complete: {}",
            &tx, is_complete
        );

        if is_complete {
            // We need to send a SendCFNMessage command here (instead of a ControlCfnChannel),
            // to guarantee that the TxComplete message immediately is sent to the network actor.
            // Otherwise, it is possible that when the network actor is processing ControlCfnChannel,
            // it receives another SendCFNMessage command, and that message (e.g. CommitmentSigned)
            // is processed first, thus breaking the order of messages.
            network
                .send_message(NetworkActorMessage::new_command(
                    NetworkActorCommand::SendCFNMessage(CFNMessageWithPeerId::new(
                        self.peer_id.clone(),
                        CFNMessage::TxComplete(TxComplete {
                            channel_id: self.get_id(),
                        }),
                    )),
                ))
                .expect(ASSUME_NETWORK_ACTOR_ALIVE);
            let old_flags = match self.state {
                ChannelState::CollaboratingFundingTx(flags) => flags,
                _ => {
                    panic!(
                        "Must be in CollaboratingFundingTx state while running update_funding_tx"
                    );
                }
            };
            self.update_state(ChannelState::CollaboratingFundingTx(
                old_flags | CollaboratingFundingTxFlags::OUR_TX_COMPLETE_SENT,
            ));
        }
        Ok(())
    }

    // TODO: More checks to the funding tx.
    fn check_tx_complete_preconditions(&mut self) -> ProcessingChannelResult {
        match self.funding_tx.as_ref() {
            None => {
                return Err(ProcessingChannelError::InvalidState(
                    "Received TxComplete message without a funding transaction".to_string(),
                ));
            }
            Some(tx) => {
                debug!(
                    "Received TxComplete message, funding tx is present {:?}",
                    tx
                );
                let check = self.is_tx_final(tx);
                if !check.is_ok_and(|ok| ok) {
                    return Err(ProcessingChannelError::InvalidState(format!(
                        "Received TxComplete message, but funding tx is not final"
                    )));
                }
            }
        }
        Ok(())
    }

    pub fn fill_in_channel_id(&mut self) {
        assert!(
            self.remote_channel_parameters.is_some(),
            "Counterparty pubkeys is required to derive actual channel id"
        );
        let remote_revocation = &self
            .get_remote_channel_parameters()
            .pubkeys
            .revocation_base_key;
        let local_revocation = &self
            .get_local_channel_parameters()
            .pubkeys
            .revocation_base_key;
        let channel_id =
            derive_channel_id_from_revocation_keys(local_revocation, remote_revocation);

        debug!("Channel Id changed from {:?} to {:?}", self.id, channel_id,);

        self.id = channel_id;
    }

    // Whose pubkey should go first in musig2?
    // We define a definitive order for the pubkeys in musig2 to makes it easier
    // to aggregate musig2 signatures.
    fn should_local_go_first_in_musig2(&self) -> bool {
        let local_pubkey = self.get_local_channel_parameters().pubkeys.funding_pubkey;
        let remote_pubkey = self.get_remote_channel_parameters().pubkeys.funding_pubkey;
        local_pubkey <= remote_pubkey
    }

    // Order some items (like pubkey and nonce) from holders and counterparty in musig2.
    fn order_things_for_musig2<T>(&self, holder: T, counterparty: T) -> [T; 2] {
        if self.should_local_go_first_in_musig2() {
            [holder, counterparty]
        } else {
            [counterparty, holder]
        }
    }

    // Should the local send tx_signatures first?
    // In order to avoid deadlock, we need to define an order for sending tx_signatures.
    // Currently the order of sending tx_signatures is defined as follows:
    // If the amount to self is less than the amount to remote, then we should send,
    // else if the amount to self is equal to the amount to remote and we have
    // smaller funding_pubkey, then we should send first. Otherwise, we should wait
    // the counterparty to send tx_signatures first.
    fn should_local_send_tx_signatures_first(&self) -> bool {
        self.to_local_amount < self.to_remote_amount
            || self.to_local_amount == self.to_remote_amount
                && self.should_local_go_first_in_musig2()
    }

    fn calculate_shutdown_fee(&self, fee_rate: FeeRate) -> u64 {
        let dummy_script = get_script_by_contract(Contract::Secp256k1Lock, &[0u8; 20]);
        let cell_deps = get_cell_deps(vec![Contract::FundingLock], &self.funding_udt_type_script);

        let (outputs, outputs_data) = if let Some(type_script) = &self.funding_udt_type_script {
            let dummy_output = CellOutput::new_builder()
                .lock(dummy_script.clone())
                .type_(Some(type_script.clone()).pack())
                .capacity(0.pack())
                .build();
            let dummy_output_data = self.to_local_amount.to_le_bytes().pack();

            let outputs = [dummy_output.clone(), dummy_output];
            let outputs_data = [dummy_output_data.clone(), dummy_output_data];
            (outputs, outputs_data.to_vec())
        } else {
            let dummy_output = CellOutput::new_builder()
                .capacity(0.pack())
                .lock(dummy_script.clone())
                .build();
            let outputs = [dummy_output.clone(), dummy_output];
            (outputs, vec![Default::default(), Default::default()])
        };

        let mock_shutdown_tx = TransactionBuilder::default()
            .cell_deps(cell_deps)
            .input(
                CellInput::new_builder()
                    .previous_output(self.get_funding_transaction_outpoint())
                    .build(),
            )
            .set_outputs(outputs.to_vec())
            .set_outputs_data(outputs_data.to_vec())
            .set_witnesses(vec![[0; FUNDING_CELL_WITNESS_LEN].pack()])
            .build();
        let tx_size = mock_shutdown_tx.data().serialized_size_in_block() as u64;
        fee_rate.fee(tx_size).as_u64()
    }

    pub fn build_shutdown_tx(&self) -> Result<(TransactionView, [u8; 32]), ProcessingChannelError> {
        // Don't use get_local_shutdown_script and get_remote_shutdown_script here
        // as they will panic if the scripts are not present.
        // This function may be called in a state where these scripts are not present.
        let (
            local_shutdown_script,
            remote_shutdown_script,
            local_shutdown_fee,
            remote_shutdown_fee,
        ) = match (
            self.local_shutdown_script.clone(),
            self.remote_shutdown_script.clone(),
            self.local_shutdown_fee_rate,
            self.remote_shutdown_fee_rate,
        ) {
            (
                Some(local_shutdown_script),
                Some(remote_shutdown_script),
                Some(local_shutdown_fee_rate),
                Some(remote_shutdown_fee_rate),
            ) => (
                local_shutdown_script,
                remote_shutdown_script,
                self.calculate_shutdown_fee(FeeRate::from_u64(local_shutdown_fee_rate)),
                self.calculate_shutdown_fee(FeeRate::from_u64(remote_shutdown_fee_rate)),
            ),
            _ => {
                return Err(ProcessingChannelError::InvalidState(format!(
                    "Shutdown scripts are not present: local_shutdown_script {:?}, remote_shutdown_script {:?}, local_shutdown_fee_rate {:?}, remote_shutdown_fee_rate {:?}",
                    &self.local_shutdown_script, &self.remote_shutdown_script,
                    &self.local_shutdown_fee_rate, &self.remote_shutdown_fee_rate
                )));
            }
        };

        debug!(
            "build_shutdown_tx local_shutdown_fee: local {}, remote {}",
            local_shutdown_fee, remote_shutdown_fee
        );

        let cell_deps = get_cell_deps(vec![Contract::FundingLock], &self.funding_udt_type_script);
        let tx_builder = TransactionBuilder::default().cell_deps(cell_deps).input(
            CellInput::new_builder()
                .previous_output(self.get_funding_transaction_outpoint())
                .build(),
        );

        if let Some(type_script) = &self.funding_udt_type_script {
            debug!(
                "shutdown UDT local_amount: {}, remote_amount: {}",
                self.to_local_amount, self.to_remote_amount
            );

            let local_capacity: u64 = self.local_reserved_ckb_amount - local_shutdown_fee as u64;
            debug!(
                "shutdown_tx local_capacity: {} - {} = {}",
                self.local_reserved_ckb_amount, local_shutdown_fee, local_capacity
            );
            let local_output = CellOutput::new_builder()
                .lock(local_shutdown_script.clone())
                .type_(Some(type_script.clone()).pack())
                .capacity(local_capacity.pack())
                .build();
            let local_output_data = self.to_local_amount.to_le_bytes().pack();

            let remote_capacity: u64 = self.remote_reserved_ckb_amount - remote_shutdown_fee as u64;
            debug!(
                "shutdown_tx remote_capacity: {} - {} = {}",
                self.remote_reserved_ckb_amount, remote_shutdown_fee, remote_capacity
            );
            let remote_output = CellOutput::new_builder()
                .lock(remote_shutdown_script.clone())
                .type_(Some(type_script.clone()).pack())
                .capacity(remote_capacity.pack())
                .build();
            let remote_output_data = self.to_remote_amount.to_le_bytes().pack();

            let outputs = self.order_things_for_musig2(local_output, remote_output);
            let outputs_data = self.order_things_for_musig2(local_output_data, remote_output_data);
            let tx = tx_builder
                .set_outputs(outputs.to_vec())
                .set_outputs_data(outputs_data.to_vec())
                .set_witnesses(vec![[0; FUNDING_CELL_WITNESS_LEN].pack()]) // we need to add a dummy witness for calculating shutdown tx size
                .build();
            let message = get_funding_cell_message_to_sign(
                u64::MAX,
                self.get_funding_transaction_outpoint(),
                &tx,
            );
            debug!(
                "Building message to sign for shutdown transaction {:?}",
                hex::encode(message.as_slice())
            );
            Ok((tx, message))
        } else {
            debug!(
                "Final balance partition before shutting down: local {} (fee {}), remote {} (fee {})",
                self.to_local_amount, local_shutdown_fee,
                self.to_remote_amount, remote_shutdown_fee
            );
            let local_value =
                self.to_local_amount as u64 + self.local_reserved_ckb_amount - local_shutdown_fee;
            let remote_value = self.to_remote_amount as u64 + self.remote_reserved_ckb_amount
                - remote_shutdown_fee;
            debug!(
                "Building shutdown transaction with values: local {}, remote {}",
                local_value, remote_value
            );
            let local_output = CellOutput::new_builder()
                .capacity(local_value.pack())
                .lock(local_shutdown_script)
                .build();
            let remote_output = CellOutput::new_builder()
                .capacity(remote_value.pack())
                .lock(remote_shutdown_script)
                .build();
            let outputs = self.order_things_for_musig2(local_output, remote_output);
            let tx = tx_builder
                .set_outputs(outputs.to_vec())
                .set_outputs_data(vec![Default::default(), Default::default()])
                .set_witnesses(vec![[0; FUNDING_CELL_WITNESS_LEN].pack()]) // we need to add a dummy witness for calculating shutdown tx size
                .build();

            let message = get_funding_cell_message_to_sign(
                u64::MAX,
                self.get_funding_transaction_outpoint(),
                &tx,
            );
            debug!(
                "Building message to sign for shutdown transaction {:?}",
                hex::encode(message.as_slice())
            );
            Ok((tx, message))
        }
    }

    // The parameter `local` here specifies whether we are building the commitment transaction
    // for the local party or the remote party. If `local` is true, then we are building a
    // commitment transaction which can be broadcasted by ourself (with valid partial
    // signature from the other party), else we are building a commitment transaction
    // for the remote party (we build this commitment transaction
    // normally because we want to send a partial signature to remote).
    // The function returns a tuple, the first element is the commitment transaction itself,
    // and the second element is the message to be signed by the each party,
    // so as to consume the funding cell. The last element is the witnesses for the
    // commitment transaction.
    pub fn build_commitment_tx(&self, local: bool) -> (TransactionView, [u8; 32], Vec<u8>) {
        let version = self.get_current_commitment_number(local);
        debug!(
            "Building {} commitment transaction #{} with local commtiment number {} and remote commitment number {}",
            if local { "local" } else { "remote" }, version,
            self.get_local_commitment_number(), self.get_remote_commitment_number()
        );

        let funding_out_point = self.get_funding_transaction_outpoint();
        let cell_deps = get_cell_deps(vec![Contract::FundingLock], &self.funding_udt_type_script);
        let tx_builder = TransactionBuilder::default().cell_deps(cell_deps).input(
            CellInput::new_builder()
                .previous_output(funding_out_point.clone())
                .build(),
        );

        let (outputs, outputs_data, witnesses) =
            self.build_commitment_transaction_parameters(local);
        debug!(
            "Building {} commitment transaction #{}'s outputs: {:?}",
            if local { "local" } else { "remote" },
            version,
            &outputs
        );
        let tx_builder = tx_builder.set_outputs(outputs);
        let tx_builder = tx_builder.set_outputs_data(outputs_data);
        let tx = tx_builder.build();
        let message = get_funding_cell_message_to_sign(version, funding_out_point, &tx);
        debug!(
            "Built {} commitment transaction #{}: transaction: {:?}, signing message: {:?}, witnesses: {:?}",
            if local { "local" } else { "remote" }, version,
            &tx, hex::encode(message.as_slice()), hex::encode(&witnesses)
        );
        (tx, message, witnesses)
    }

    fn build_current_commitment_transaction_witnesses(&self, local: bool) -> Vec<u8> {
        let local_commitment_number = self.get_local_commitment_number();
        let remote_commitment_number = self.get_remote_commitment_number();
        let commitment_number = if local {
            local_commitment_number
        } else {
            remote_commitment_number
        };
        debug!(
            "Building {} commitment transaction #{}'s witnesses (commitment numbers: local {}, remote {})",
            if local { "local" } else { "remote" },
            commitment_number,
            local_commitment_number,
            remote_commitment_number
        );
        let (delayed_epoch, delayed_payment_key, revocation_key) = {
            let (
                delay,
                // delayed_payment and revocation keys.
                // The two fields below are used to derive a pubkey for the delayed payment.
                // The delayed_payment_commitment_point is held by the broadcaster.
                delayed_payment_commitment_point,
                delayed_payment_base_key,
                // The two fields below are used to derive a pubkey for the revocation.
                // Unlike delayed_payment_commitment_point above, the revocation key is held
                // by the counter-signatory until this commitment transaction is revoked.
                revocation_commitment_point,
                revocation_base_key,
            ) = if local {
                (
                    self.get_local_channel_parameters().selected_contest_delay,
                    self.get_local_commitment_point(remote_commitment_number),
                    self.get_local_channel_parameters()
                        .delayed_payment_base_key(),
                    self.get_remote_commitment_point(local_commitment_number),
                    self.get_local_channel_parameters().revocation_base_key(),
                )
            } else {
                (
                    self.get_remote_channel_parameters().selected_contest_delay,
                    self.get_remote_commitment_point(local_commitment_number),
                    self.get_remote_channel_parameters()
                        .delayed_payment_base_key(),
                    self.get_local_commitment_point(remote_commitment_number),
                    self.get_remote_channel_parameters().revocation_base_key(),
                )
            };
            debug!(
                "Got base witness parameters: delayed_time: {:?}, delayed_payment_key: {:?}, delayed_commitment_point {:?}, revocation_key: {:?}, revocation_commitment point: {:?}",
                delay, delayed_payment_base_key,
                delayed_payment_commitment_point,
                revocation_base_key, revocation_commitment_point
            );
            (
                delay,
                derive_delayed_payment_pubkey(
                    delayed_payment_base_key,
                    &delayed_payment_commitment_point,
                ),
                derive_revocation_pubkey(revocation_base_key, &revocation_commitment_point),
            )
        };

        debug!(
            "Parameters for witnesses: epoch {:?}, payment key: {:?}, revocation key: {:?}",
            delayed_epoch, delayed_payment_key, revocation_key
        );

        // for xudt compatibility issue,
        // refer to: https://github.com/nervosnetwork/cfn-scripts/pull/5
        let empty_witness_args: [u8; 16] = [16, 0, 0, 0, 16, 0, 0, 0, 16, 0, 0, 0, 16, 0, 0, 0];
        let witnesses: Vec<u8> = [
            empty_witness_args.to_vec(),
            (Since::from(delayed_epoch).value()).to_le_bytes().to_vec(),
            blake2b_256(delayed_payment_key.serialize())[0..20].to_vec(),
            blake2b_256(revocation_key.serialize())[0..20].to_vec(),
            self.get_witness_args_for_active_tlcs(local),
        ]
        .map(|x| {
            debug!(
                "Extending {} commitment transaction #{}'s witness with {:?}",
                if local { "local" } else { "remote" },
                commitment_number,
                hex::encode(&x)
            );
            x
        })
        .concat();
        witnesses
    }

    // Build the parameters for the commitment transaction. The first two elements for the
    // returning tuple are commitment outputs and commitment outputs data.
    // The last element is the witnesses for the commitment transaction.
    fn build_commitment_transaction_parameters(
        &self,
        local: bool,
    ) -> (Vec<CellOutput>, Vec<Bytes>, Vec<u8>) {
        #[cfg(debug_assertions)]
        {
            debug_assert_eq!(
                self.total_amount,
                self.to_local_amount + self.to_remote_amount
            );
        }

        // The time_locked_value is amount of assets locked by commitment-lock.
        // Our value is always time-locked. Additionally, we need to add the value of
        // all the TLCs that we have received from the counterparty.
        let (time_locked_value, immediately_spendable_value) = if local {
            (
                self.to_local_amount + self.local_reserved_ckb_amount as u128,
                self.to_remote_amount + self.remote_reserved_ckb_amount as u128,
            )
        } else {
            (
                self.to_remote_amount + self.remote_reserved_ckb_amount as u128,
                self.to_local_amount + self.local_reserved_ckb_amount as u128,
            )
        };

        // Only the received tlc value is added here because
        // sent tlc value is already included in the time_locked_value.
        let received_tlc_value = self.get_tlc_value_received_from_remote(local);
        debug!(
            "Got {} commitment transaction #{}'s values: time_locked_value: {}, tlc_value: {}, immediately_spendable_value: {}",
            if local { "local" } else { "remote" },
            self.get_current_commitment_number(local),
            time_locked_value, received_tlc_value, immediately_spendable_value);
        let time_locked_value = time_locked_value + received_tlc_value;
        let immediately_spendable_value = immediately_spendable_value - received_tlc_value;

        debug!("Building commitment transaction with time_locked_value: {}, immediately_spendable_value: {}", time_locked_value, immediately_spendable_value);
        let immediate_payment_key = {
            let (commitment_point, base_payment_key) = if local {
                (
                    // Note that we're building a local commitment transaction, so we need to use
                    // the local commitment number.
                    self.get_remote_commitment_point(self.get_local_commitment_number()),
                    self.get_remote_channel_parameters().payment_base_key(),
                )
            } else {
                (
                    // Note that we're building a remote commitment transaction, so we need to use
                    // the remote commitment number.
                    self.get_local_commitment_point(self.get_remote_commitment_number()),
                    self.get_local_channel_parameters().payment_base_key(),
                )
            };
            derive_payment_pubkey(base_payment_key, &commitment_point)
        };

        let witnesses: Vec<u8> = self.build_current_commitment_transaction_witnesses(local);

        let hash = blake2b_256(&witnesses);
        let script_arg: &[u8] = &hash[..20];
        debug!(
            "Building {} commitment transaction with witnesses {:?} and hash {:?} with local commitment number {} and remote commitment number {}",
            if local { "local" } else {"remote"},
            hex::encode(&witnesses),
            hex::encode(&script_arg),
            self.get_local_commitment_number(),
            self.get_remote_commitment_number()
        );

        let immediate_secp256k1_lock_script = get_script_by_contract(
            Contract::Secp256k1Lock,
            &blake2b_256(immediate_payment_key.serialize())[0..20],
        );
        let commitment_lock_script = get_script_by_contract(Contract::CommitmentLock, script_arg);

        if let Some(udt_type_script) = &self.funding_udt_type_script {
            //FIXME(yukang): we need to add logic for transaction fee here
            let (time_locked_ckb_amount, immediately_spendable_ckb_amount) = if local {
                (
                    self.local_reserved_ckb_amount,
                    self.remote_reserved_ckb_amount,
                )
            } else {
                (
                    self.remote_reserved_ckb_amount,
                    self.local_reserved_ckb_amount,
                )
            };

            let immediate_output_data = immediately_spendable_value.to_le_bytes().pack();
            let immediate_output = CellOutput::new_builder()
                .lock(immediate_secp256k1_lock_script.clone())
                .type_(Some(udt_type_script.clone()).pack())
                .capacity(immediately_spendable_ckb_amount.pack())
                .build();

            let commitment_lock_output_data = time_locked_value.to_le_bytes().pack();
            let commitment_lock_output = CellOutput::new_builder()
                .lock(commitment_lock_script.clone())
                .type_(Some(udt_type_script.clone()).pack())
                .capacity(time_locked_ckb_amount.pack())
                .build();

            let outputs = vec![immediate_output, commitment_lock_output];
            let outputs_data = vec![immediate_output_data, commitment_lock_output_data];
            (outputs, outputs_data, witnesses)
        } else {
            let outputs = vec![
                CellOutput::new_builder()
                    .capacity((immediately_spendable_value as u64).pack())
                    .lock(immediate_secp256k1_lock_script)
                    .build(),
                CellOutput::new_builder()
                    .capacity((time_locked_value as u64).pack())
                    .lock(commitment_lock_script)
                    .build(),
            ];
            let outputs_data = vec![Bytes::default(); outputs.len()];
            (outputs, outputs_data, witnesses)
        }
    }

    pub fn build_and_verify_commitment_tx(
        &self,
        signature: PartialSignature,
    ) -> Result<PartiallySignedCommitmentTransaction, ProcessingChannelError> {
        let verify_ctx = Musig2VerifyContext::from(self);

        let (tx, msg, witnesses) = self.build_commitment_tx(false);
        debug!(
            "Verifying partial signature ({:?}) of commitment tx ({:?}) message {:?}",
            &signature,
            &tx,
            hex::encode(&msg)
        );
        verify_ctx.verify(signature, msg.as_slice())?;
        Ok(PartiallySignedCommitmentTransaction {
            msg,
            version: self.get_current_commitment_number(false),
            tx,
            signature,
            witnesses,
        })
    }

    pub fn build_and_sign_commitment_tx(
        &self,
    ) -> Result<PartiallySignedCommitmentTransaction, ProcessingChannelError> {
        let sign_ctx = Musig2SignContext::from(self);

        let (tx, msg, witnesses) = self.build_commitment_tx(true);

        debug!(
            "Signing commitment tx with message {:?}",
            hex::encode(msg.as_slice())
        );
        let signature = sign_ctx.sign(msg.as_slice())?;
        debug!(
            "Signed commitment tx ({:?}) message {:?} with signature {:?}",
            &tx,
            hex::encode(&msg),
            &signature,
        );

        Ok(PartiallySignedCommitmentTransaction {
            msg,
            tx,
            signature,
            witnesses,
            version: self.get_current_commitment_number(true),
        })
    }

    /// Verify the partial signature from the peer and create a complete transaction
    /// with valid witnesses.
    pub fn verify_and_complete_tx(
        &self,
        signature: PartialSignature,
    ) -> Result<TransactionView, ProcessingChannelError> {
        let tx = self.build_and_verify_commitment_tx(signature)?;
        debug!(
            "Trying to complete tx with partial remote signature {:?}",
            &tx
        );
        self.sign_tx_to_consume_funding_cell(&tx)
    }
}

pub trait ChannelActorStateStore {
    fn get_channel_actor_state(&self, id: &Hash256) -> Option<ChannelActorState>;
    fn insert_channel_actor_state(&self, state: ChannelActorState);
    fn delete_channel_actor_state(&self, id: &Hash256);
    fn get_channel_ids_by_peer(&self, peer_id: &PeerId) -> Vec<Hash256>;
    fn get_channel_states(&self, peer_id: Option<PeerId>) -> Vec<(PeerId, Hash256, ChannelState)>;
}

/// A wrapper on CommitmentTransaction that has a partial signature along with
/// the ckb transaction.
#[derive(Clone, Debug)]
pub struct PartiallySignedCommitmentTransaction {
    // The message that was signed by the partial signature.
    // This partial signature is going to be verified by the funding lock.
    // We have to follow funding lock's rules to generate this message.
    pub msg: [u8; 32],
    // The version number of the commitment transaction.
    pub version: u64,
    // The commitment transaction.
    pub tx: TransactionView,
    // The witnesses in the commitment transaction.
    pub witnesses: Vec<u8>,
    // The partial signature of the commitment transaction.
    pub signature: PartialSignature,
}

pub fn create_witness_for_funding_cell(
    lock_key_xonly: [u8; 32],
    out_point: OutPoint,
    signature: CompactSignature,
    version: u64,
) -> [u8; FUNDING_CELL_WITNESS_LEN] {
    let mut witness = Vec::with_capacity(FUNDING_CELL_WITNESS_LEN);

    // for xudt compatibility issue,
    // refer to: https://github.com/nervosnetwork/cfn-scripts/pull/5
    let empty_witness_args = [16, 0, 0, 0, 16, 0, 0, 0, 16, 0, 0, 0, 16, 0, 0, 0];
    witness.extend_from_slice(&empty_witness_args);
    for bytes in [
        version.to_le_bytes().as_ref(),
        out_point.as_slice(),
        lock_key_xonly.as_slice(),
        signature.serialize().as_slice(),
    ] {
        debug!(
            "Extending witness with {} bytes: {:?}",
            bytes.len(),
            hex::encode(bytes)
        );
        witness.extend_from_slice(bytes);
    }

    debug!(
        "Building witnesses for transaction to consume funding cell: {:?}",
        hex::encode(&witness)
    );

    witness
        .try_into()
        .expect("Witness length should be correct")
}

pub struct Musig2VerifyContext {
    pub key_agg_ctx: KeyAggContext,
    pub agg_nonce: AggNonce,
    pub pubkey: Pubkey,
    pub pubnonce: PubNonce,
}

impl From<Musig2SignContext> for Musig2VerifyContext {
    fn from(value: Musig2SignContext) -> Self {
        Musig2VerifyContext {
            key_agg_ctx: value.key_agg_ctx,
            agg_nonce: value.agg_nonce,
            pubkey: value.seckey.pubkey(),
            pubnonce: value.secnonce.public_nonce(),
        }
    }
}

impl Musig2VerifyContext {
    pub fn verify(&self, signature: PartialSignature, message: &[u8]) -> ProcessingChannelResult {
        let result = verify_partial(
            &self.key_agg_ctx,
            signature,
            &self.agg_nonce,
            self.pubkey,
            &self.pubnonce,
            message,
        );
        debug!(
            "Verifying partial signature {:?} with message {:?}, nonce {:?}, agg nonce {:?}, result {:?}",
            &signature,
            hex::encode(message),
            &self.pubnonce,
            &self.agg_nonce,
            result
        );
        Ok(result?)
    }
}

#[derive(Debug, Clone)]
pub struct Musig2SignContext {
    key_agg_ctx: KeyAggContext,
    agg_nonce: AggNonce,
    seckey: Privkey,
    secnonce: SecNonce,
}

impl Musig2SignContext {
    pub fn sign(self, message: &[u8]) -> Result<PartialSignature, ProcessingChannelError> {
        debug!(
            "Musig2 signing partial message {:?} with nonce {:?} (public nonce: {:?}), agg nonce {:?}",
            hex::encode(&message),
            self.secnonce,
            self.secnonce.public_nonce(),
            &self.agg_nonce
        );
        Ok(sign_partial(
            &self.key_agg_ctx,
            self.seckey,
            self.secnonce,
            &self.agg_nonce,
            message,
        )?)
    }
}

fn get_funding_cell_message_to_sign(
    version: u64,
    funding_out_point: OutPoint,
    tx: &TransactionView,
) -> [u8; 32] {
    let version = version.to_le_bytes();
    let version = version.as_ref();
    let funding_out_point = funding_out_point.as_slice();
    let tx_hash = tx.hash();
    let tx_hash = tx_hash.as_slice();
    blake2b_256([version, funding_out_point, tx_hash].concat())
}

pub fn aggregate_partial_signatures_for_msg(
    message: &[u8],
    verify_ctx: Musig2VerifyContext,
    partial_signatures: [PartialSignature; 2],
) -> Result<CompactSignature, ProcessingChannelError> {
    debug!(
        "Message to aggregate signatures: {:?}",
        hex::encode(&message)
    );
    let signature: CompactSignature = aggregate_partial_signatures(
        &verify_ctx.key_agg_ctx,
        &verify_ctx.agg_nonce,
        partial_signatures,
        message,
    )?;
    Ok(signature)
}

#[derive(Clone, Debug, PartialEq, Eq, Serialize, Deserialize)]
pub struct ChannelParametersOneParty {
    pub pubkeys: ChannelBasePublicKeys,
    pub selected_contest_delay: LockTime,
}

impl ChannelParametersOneParty {
    pub fn funding_pubkey(&self) -> &Pubkey {
        &self.pubkeys.funding_pubkey
    }

    pub fn payment_base_key(&self) -> &Pubkey {
        &self.pubkeys.payment_base_key
    }

    pub fn delayed_payment_base_key(&self) -> &Pubkey {
        &self.pubkeys.delayed_payment_base_key
    }

    pub fn revocation_base_key(&self) -> &Pubkey {
        &self.pubkeys.revocation_base_key
    }

    pub fn tlc_base_key(&self) -> &Pubkey {
        &self.pubkeys.tlc_base_key
    }
}

/// One counterparty's public keys which do not change over the life of a channel.
#[derive(Clone, Debug, PartialEq, Eq, Serialize, Deserialize)]
pub struct ChannelBasePublicKeys {
    /// The public key which is used to sign all commitment transactions, as it appears in the
    /// on-chain channel lock-in 2-of-2 multisig output.
    pub funding_pubkey: Pubkey,
    /// The base point which is used (with derive_public_revocation_key) to derive per-commitment
    /// revocation keys. This is combined with the per-commitment-secret generated by the
    /// counterparty to create a secret which the counterparty can reveal to revoke previous
    /// states.
    pub revocation_base_key: Pubkey,
    /// The public key on which the non-broadcaster (ie the countersignatory) receives an immediately
    /// spendable primary channel balance on the broadcaster's commitment transaction. This key is
    /// static across every commitment transaction.
    pub payment_base_key: Pubkey,
    /// The base point which is used (with derive_public_key) to derive a per-commitment payment
    /// public key which receives non-HTLC-encumbered funds which are only available for spending
    /// after some delay (or can be claimed via the revocation path).
    pub delayed_payment_base_key: Pubkey,
    /// The base point which is used (with derive_public_key) to derive a per-commitment public key
    /// which is used to encumber HTLC-in-flight outputs.
    pub tlc_base_key: Pubkey,
}

impl From<&OpenChannel> for ChannelBasePublicKeys {
    fn from(value: &OpenChannel) -> Self {
        ChannelBasePublicKeys {
            funding_pubkey: value.funding_pubkey,
            revocation_base_key: value.revocation_basepoint,
            payment_base_key: value.payment_basepoint,
            delayed_payment_base_key: value.delayed_payment_basepoint,
            tlc_base_key: value.tlc_basepoint,
        }
    }
}

impl From<&AcceptChannel> for ChannelBasePublicKeys {
    fn from(value: &AcceptChannel) -> Self {
        ChannelBasePublicKeys {
            funding_pubkey: value.funding_pubkey,
            revocation_base_key: value.revocation_basepoint,
            payment_base_key: value.payment_basepoint,
            delayed_payment_base_key: value.delayed_payment_basepoint,
            tlc_base_key: value.tlc_basepoint,
        }
    }
}

type ShortHash = [u8; 20];

/// A tlc output.
#[derive(Copy, Clone, Debug, PartialEq, Eq, Serialize, Deserialize)]
pub struct TLC {
    /// The id of a TLC.
    pub id: TLCId,
    /// The value as it appears in the commitment transaction
    pub amount: u128,
    /// The CLTV lock-time at which this HTLC expires.
    pub lock_time: LockTime,
    /// The hash of the preimage which unlocks this HTLC.
    pub payment_hash: Hash256,
    /// The preimage of the hash to be sent to the counterparty.
    pub payment_preimage: Option<Hash256>,
}

impl TLC {
    pub fn is_offered(&self) -> bool {
        self.id.is_offered()
    }

    pub fn is_received(&self) -> bool {
        !self.is_offered()
    }

    // Change this tlc to the opposite side.
    pub fn flip_mut(&mut self) {
        self.id.flip_mut()
    }

    fn get_hash(&self) -> ShortHash {
        self.payment_hash.as_ref()[..20].try_into().unwrap()
    }

    fn get_id(&self) -> u64 {
        match self.id {
            TLCId::Offered(id) => id,
            TLCId::Received(id) => id,
        }
    }
}

/// A tlc output in a commitment transaction, including both the tlc output
/// and the commitment_number that it first appeared (will appear) in the
/// commitment transaction.
#[derive(Copy, Clone, Debug, PartialEq, Eq, Serialize, Deserialize)]
pub struct DetailedTLCInfo {
    tlc: TLC,
    // The commitment numbers of both parties when this tlc is created
    // as the offerer sees it.
    // TODO: There is a potential bug here. The commitment number of the
    // receiver may have been updated by the time this tlc is included
    // in a commitment of the offerer. Currently we assume that the commitment
    // number of the receiver when the time this tlc is actually committed by
    // the offerer is just the same as the commitment number of the receiver
    // when the this tlc is created.
    created_at: CommitmentNumbers,
    // The commitment number of the party that received this tlc
    // (also called receiver) when this tlc is first included in
    // the commitment transaction of the receiver.
    creation_confirmed_at: Option<CommitmentNumbers>,
    // The commitment number of the party that removed this tlc
    // (only the receiver is allowed to remove) when the tlc is removed.
    removed_at: Option<(CommitmentNumbers, RemoveTlcReason)>,
    // The initial commitment number of the party (the offerer) that
    // has confirmed the removal of this tlc.
    removal_confirmed_at: Option<CommitmentNumbers>,
}

impl DetailedTLCInfo {
    fn is_offered(&self) -> bool {
        self.tlc.is_offered()
    }

    fn get_commitment_numbers(&self, local: bool) -> CommitmentNumbers {
        let am_i_sending_the_tlc = {
            if self.is_offered() {
                local
            } else {
                !local
            }
        };
        if am_i_sending_the_tlc {
            self.created_at
        } else {
            self.creation_confirmed_at
                .expect("Commitment number is present")
        }
    }
}

pub fn get_tweak_by_commitment_point(commitment_point: &Pubkey) -> [u8; 32] {
    let mut hasher = new_blake2b();
    hasher.update(&commitment_point.serialize());
    let mut result = [0u8; 32];
    hasher.finalize(&mut result);
    result
}

fn derive_private_key(secret: &Privkey, commitment_point: &Pubkey) -> Privkey {
    secret.tweak(get_tweak_by_commitment_point(commitment_point))
}

fn derive_public_key(base_key: &Pubkey, commitment_point: &Pubkey) -> Pubkey {
    base_key.tweak(get_tweak_by_commitment_point(commitment_point))
}

pub fn derive_revocation_pubkey(base_key: &Pubkey, commitment_point: &Pubkey) -> Pubkey {
    derive_public_key(base_key, commitment_point)
}

pub fn derive_payment_pubkey(base_key: &Pubkey, commitment_point: &Pubkey) -> Pubkey {
    derive_public_key(base_key, commitment_point)
}

pub fn derive_delayed_payment_pubkey(base_key: &Pubkey, commitment_point: &Pubkey) -> Pubkey {
    derive_public_key(base_key, commitment_point)
}

pub fn derive_tlc_pubkey(base_key: &Pubkey, commitment_point: &Pubkey) -> Pubkey {
    derive_public_key(base_key, commitment_point)
}

/// A simple implementation of [`WriteableEcdsaChannelSigner`] that just keeps the private keys in memory.
///
/// This implementation performs no policy checks and is insufficient by itself as
/// a secure external signer.
#[derive(Clone, Eq, PartialEq, Debug, Serialize, Deserialize)]
pub struct InMemorySigner {
    /// Holder secret key in the 2-of-2 multisig script of a channel. This key also backs the
    /// holder's anchor output in a commitment transaction, if one is present.
    pub funding_key: Privkey,
    /// Holder secret key for blinded revocation pubkey.
    pub revocation_base_key: Privkey,
    /// Holder secret key used for our balance in counterparty-broadcasted commitment transactions.
    pub payment_key: Privkey,
    /// Holder secret key used in an HTLC transaction.
    pub delayed_payment_base_key: Privkey,
    /// Holder HTLC secret key used in commitment transaction HTLC outputs.
    pub tlc_base_key: Privkey,
    /// SecNonce used to generate valid signature in musig.
    // TODO: use rust's ownership to make sure musig_nonce is used once.
    pub musig2_base_nonce: Privkey,
    /// Seed to derive above keys (per commitment).
    pub commitment_seed: [u8; 32],
}

impl InMemorySigner {
    pub fn generate_from_seed(params: &[u8]) -> Self {
        let seed = ckb_hash::blake2b_256(params);

        let commitment_seed = {
            let mut hasher = new_blake2b();
            hasher.update(&seed);
            hasher.update(&b"commitment seed"[..]);
            let mut result = [0u8; 32];
            hasher.finalize(&mut result);
            result
        };

        let key_derive = |seed: &[u8], info: &[u8]| {
            let result = blake2b_hash_with_salt(seed, info);
            Privkey::from_slice(&result)
        };

        let funding_key = key_derive(&seed, b"funding key");
        let revocation_base_key = key_derive(funding_key.as_ref(), b"revocation base key");
        let payment_key = key_derive(revocation_base_key.as_ref(), b"payment key");
        let delayed_payment_base_key =
            key_derive(payment_key.as_ref(), b"delayed payment base key");
        let tlc_base_key = key_derive(delayed_payment_base_key.as_ref(), b"HTLC base key");
        let musig2_base_nonce = key_derive(tlc_base_key.as_ref(), b"musig nocne");

        Self {
            funding_key,
            revocation_base_key,
            payment_key,
            delayed_payment_base_key,
            tlc_base_key,
            musig2_base_nonce,
            commitment_seed,
        }
    }

    fn get_base_public_keys(&self) -> ChannelBasePublicKeys {
        ChannelBasePublicKeys {
            funding_pubkey: self.funding_key.pubkey(),
            revocation_base_key: self.revocation_base_key.pubkey(),
            payment_base_key: self.payment_key.pubkey(),
            delayed_payment_base_key: self.delayed_payment_base_key.pubkey(),
            tlc_base_key: self.tlc_base_key.pubkey(),
        }
    }

    pub fn get_commitment_point(&self, commitment_number: u64) -> Pubkey {
        get_commitment_point(&self.commitment_seed, commitment_number)
    }

    pub fn get_commitment_secret(&self, commitment_number: u64) -> [u8; 32] {
        get_commitment_secret(&self.commitment_seed, commitment_number)
    }

    pub fn derive_revocation_key(&self, commitment_number: u64) -> Privkey {
        let per_commitment_point = self.get_commitment_point(commitment_number);
        debug!(
            "Revocation key: {}",
            hex::encode(
                derive_private_key(&self.revocation_base_key, &per_commitment_point).as_ref()
            )
        );
        derive_private_key(&self.revocation_base_key, &per_commitment_point)
    }

    pub fn derive_payment_key(&self, new_commitment_number: u64) -> Privkey {
        let per_commitment_point = self.get_commitment_point(new_commitment_number);
        derive_private_key(&self.payment_key, &per_commitment_point)
    }

    pub fn derive_delayed_payment_key(&self, new_commitment_number: u64) -> Privkey {
        let per_commitment_point = self.get_commitment_point(new_commitment_number);
        derive_private_key(&self.delayed_payment_base_key, &per_commitment_point)
    }

    pub fn derive_tlc_key(&self, new_commitment_number: u64) -> Privkey {
        let per_commitment_point = self.get_commitment_point(new_commitment_number);
        derive_private_key(&self.tlc_base_key, &per_commitment_point)
    }

    // TODO: Verify that this is a secure way to derive the nonce.
    pub fn derive_musig2_nonce(&self, commitment_number: u64) -> SecNonce {
        let commitment_point = self.get_commitment_point(commitment_number);
        let seckey = derive_private_key(&self.musig2_base_nonce, &commitment_point);
        debug!(
            "Deriving Musig2 nonce: commitment number: {}, commitment point: {:?}",
            commitment_number, commitment_point
        );
        SecNonce::build(seckey.as_ref()).build()
    }
}

#[cfg(test)]
mod tests {
    use crate::{
        ckb::{
            network::{AcceptChannelCommand, OpenChannelCommand},
            test_utils::NetworkNode,
            NetworkActorCommand, NetworkActorMessage,
        },
        NetworkServiceEvent,
    };

    use ckb_jsonrpc_types::Status;
    use ractor::call;

    use super::{super::types::Privkey, derive_private_key, derive_tlc_pubkey, InMemorySigner};

    #[test]
    fn test_per_commitment_point_and_secret_consistency() {
        let signer = InMemorySigner::generate_from_seed(&[1; 32]);
        assert_eq!(
            signer.get_commitment_point(0),
            Privkey::from(&signer.get_commitment_secret(0)).pubkey()
        );
    }

    #[test]
    fn test_derive_private_and_public_keys() {
        let privkey = Privkey::from(&[1; 32]);
        let per_commitment_point = Privkey::from(&[2; 32]).pubkey();
        let derived_privkey = derive_private_key(&privkey, &per_commitment_point);
        let derived_pubkey = derive_tlc_pubkey(&privkey.pubkey(), &per_commitment_point);
        assert_eq!(derived_privkey.pubkey(), derived_pubkey);
    }

    #[tokio::test]
    async fn test_open_channel_to_peer() {
        let [node_a, mut node_b] = NetworkNode::new_n_interconnected_nodes(2)
            .await
            .try_into()
            .unwrap();

        let message = |rpc_reply| {
            NetworkActorMessage::Command(NetworkActorCommand::OpenChannel(
                OpenChannelCommand {
                    peer_id: node_b.peer_id.clone(),
                    funding_amount: 100000000000,
                    funding_udt_type_script: None,
                    commitment_fee_rate: None,
                    funding_fee_rate: None,
                },
                rpc_reply,
            ))
        };
        let _open_channel_result = call!(node_a.network_actor, message)
            .expect("node_a alive")
            .expect("open channel success");

        node_b
            .expect_event(|event| match event {
                NetworkServiceEvent::ChannelPendingToBeAccepted(peer_id, channel_id) => {
                    println!("A channel ({:?}) to {:?} create", channel_id, peer_id);
                    assert_eq!(peer_id, &node_a.peer_id);
                    true
                }
                _ => false,
            })
            .await;
    }

    #[tokio::test]
    async fn test_open_and_accept_channel() {
        use crate::ckb::channel::DEFAULT_CHANNEL_MINIMAL_CKB_AMOUNT;

        let [node_a, mut node_b] = NetworkNode::new_n_interconnected_nodes(2)
            .await
            .try_into()
            .unwrap();

        let message = |rpc_reply| {
            NetworkActorMessage::Command(NetworkActorCommand::OpenChannel(
                OpenChannelCommand {
                    peer_id: node_b.peer_id.clone(),
                    funding_amount: 100000000000,
                    funding_udt_type_script: None,
                    commitment_fee_rate: None,
                    funding_fee_rate: None,
                },
                rpc_reply,
            ))
        };
        let open_channel_result = call!(node_a.network_actor, message)
            .expect("node_a alive")
            .expect("open channel success");

        node_b
            .expect_event(|event| match event {
                NetworkServiceEvent::ChannelPendingToBeAccepted(peer_id, channel_id) => {
                    println!("A channel ({:?}) to {:?} create", &channel_id, peer_id);
                    assert_eq!(peer_id, &node_a.peer_id);
                    true
                }
                _ => false,
            })
            .await;

        let message = |rpc_reply| {
            NetworkActorMessage::Command(NetworkActorCommand::AcceptChannel(
                AcceptChannelCommand {
                    temp_channel_id: open_channel_result.channel_id,
                    funding_amount: DEFAULT_CHANNEL_MINIMAL_CKB_AMOUNT as u128,
                },
                rpc_reply,
            ))
        };

        let _accept_channel_result = call!(node_b.network_actor, message)
            .expect("node_b alive")
            .expect("accept channel success");
    }

    #[tokio::test]
    async fn test_create_channel() {
        let _ = env_logger::try_init();

        let [mut node_a, mut node_b] = NetworkNode::new_n_interconnected_nodes(2)
            .await
            .try_into()
            .unwrap();

        let message = |rpc_reply| {
            NetworkActorMessage::Command(NetworkActorCommand::OpenChannel(
                OpenChannelCommand {
                    peer_id: node_b.peer_id.clone(),
                    funding_amount: 100000000000,
                    funding_udt_type_script: None,
                    commitment_fee_rate: None,
                    funding_fee_rate: None,
                },
                rpc_reply,
            ))
        };
        let open_channel_result = call!(node_a.network_actor, message)
            .expect("node_a alive")
            .expect("open channel success");

        node_b
            .expect_event(|event| match event {
                NetworkServiceEvent::ChannelPendingToBeAccepted(peer_id, channel_id) => {
                    println!("A channel ({:?}) to {:?} create", &channel_id, peer_id);
                    assert_eq!(peer_id, &node_a.peer_id);
                    true
                }
                _ => false,
            })
            .await;
        let message = |rpc_reply| {
            NetworkActorMessage::Command(NetworkActorCommand::AcceptChannel(
                AcceptChannelCommand {
                    temp_channel_id: open_channel_result.channel_id,
                    funding_amount: 6200000000,
                },
                rpc_reply,
            ))
        };
        let accept_channel_result = call!(node_b.network_actor, message)
            .expect("node_b alive")
            .expect("accept channel success");
        let new_channel_id = accept_channel_result.new_channel_id;

        let node_a_commitment_tx = node_a
            .expect_to_process_event(|event| match event {
                NetworkServiceEvent::RemoteCommitmentSigned(peer_id, channel_id, num, tx) => {
                    println!(
                        "Commitment tx (#{}) {:?} from {:?} for channel {:?} received",
                        num, &tx, peer_id, channel_id
                    );
                    assert_eq!(peer_id, &node_b.peer_id);
                    assert_eq!(channel_id, &new_channel_id);
                    Some(tx.clone())
                }
                _ => None,
            })
            .await;

        let node_b_commitment_tx = node_b
            .expect_to_process_event(|event| match event {
                NetworkServiceEvent::RemoteCommitmentSigned(peer_id, channel_id, num, tx) => {
                    println!(
                        "Commitment tx (#{}) {:?} from {:?} for channel {:?} received",
                        num, &tx, peer_id, channel_id
                    );
                    assert_eq!(peer_id, &node_a.peer_id);
                    assert_eq!(channel_id, &new_channel_id);
                    Some(tx.clone())
                }
                _ => None,
            })
            .await;

        node_a
            .expect_event(|event| match event {
                NetworkServiceEvent::ChannelReady(peer_id, channel_id) => {
                    println!(
                        "A channel ({:?}) to {:?} is now ready",
                        &channel_id, &peer_id
                    );
                    assert_eq!(peer_id, &node_b.peer_id);
                    assert_eq!(channel_id, &new_channel_id);
                    true
                }
                _ => false,
            })
            .await;

        node_b
            .expect_event(|event| match event {
                NetworkServiceEvent::ChannelReady(peer_id, channel_id) => {
                    println!(
                        "A channel ({:?}) to {:?} is now ready",
                        &channel_id, &peer_id
                    );
                    assert_eq!(peer_id, &node_a.peer_id);
                    assert_eq!(channel_id, &new_channel_id);
                    true
                }
                _ => false,
            })
            .await;

        // We can submit the commitment txs to the chain now.
        assert_eq!(
            node_a.submit_tx(node_a_commitment_tx.clone()).await,
            Status::Committed
        );
        assert_eq!(
            node_b.submit_tx(node_b_commitment_tx.clone()).await,
            Status::Committed
        );
    }

    #[tokio::test]
    async fn test_reestablish_channel() {
        let [mut node_a, mut node_b] = NetworkNode::new_n_interconnected_nodes(2)
            .await
            .try_into()
            .unwrap();

        let message = |rpc_reply| {
            NetworkActorMessage::Command(NetworkActorCommand::OpenChannel(
                OpenChannelCommand {
                    peer_id: node_b.peer_id.clone(),
                    funding_amount: 100000000000,
                    funding_udt_type_script: None,
                    commitment_fee_rate: None,
                    funding_fee_rate: None,
                },
                rpc_reply,
            ))
        };
        let open_channel_result = call!(node_a.network_actor, message)
            .expect("node_a alive")
            .expect("open channel success");

        node_b
            .expect_event(|event| match event {
                NetworkServiceEvent::ChannelPendingToBeAccepted(peer_id, channel_id) => {
                    println!("A channel ({:?}) to {:?} create", &channel_id, peer_id);
                    assert_eq!(peer_id, &node_a.peer_id);
                    true
                }
                _ => false,
            })
            .await;

        let message = |rpc_reply| {
            NetworkActorMessage::Command(NetworkActorCommand::AcceptChannel(
                AcceptChannelCommand {
                    temp_channel_id: open_channel_result.channel_id,
                    funding_amount: 6200000000,
                },
                rpc_reply,
            ))
        };
        let _accept_channel_result = call!(node_b.network_actor, message)
            .expect("node_b alive")
            .expect("accept channel success");

        node_a
            .expect_event(|event| match event {
                NetworkServiceEvent::ChannelCreated(peer_id, channel_id) => {
                    println!("A channel ({:?}) to {:?} create", channel_id, peer_id);
                    assert_eq!(peer_id, &node_b.peer_id);
                    true
                }
                _ => false,
            })
            .await;

        node_b
            .expect_event(|event| match event {
                NetworkServiceEvent::ChannelCreated(peer_id, channel_id) => {
                    println!("A channel ({:?}) to {:?} create", channel_id, peer_id);
                    assert_eq!(peer_id, &node_a.peer_id);
                    true
                }
                _ => false,
            })
            .await;

        node_a
            .network_actor
            .send_message(NetworkActorMessage::new_command(
                NetworkActorCommand::DisconnectPeer(node_b.peer_id.clone()),
            ))
            .expect("node_a alive");

        node_a
            .expect_event(|event| match event {
                NetworkServiceEvent::PeerDisConnected(peer_id, _) => {
                    assert_eq!(peer_id, &node_b.peer_id);
                    true
                }
                _ => false,
            })
            .await;

        node_b
            .expect_event(|event| match event {
                NetworkServiceEvent::PeerDisConnected(peer_id, _) => {
                    assert_eq!(peer_id, &node_a.peer_id);
                    true
                }
                _ => false,
            })
            .await;

        node_a.connect_to(&node_b).await;

        node_a
            .expect_event(|event| match event {
                NetworkServiceEvent::ChannelCreated(peer_id, channel_id) => {
                    println!("A channel ({:?}) to {:?} create", channel_id, peer_id);
                    assert_eq!(peer_id, &node_b.peer_id);
                    true
                }
                _ => false,
            })
            .await;

        node_b
            .expect_event(|event| match event {
                NetworkServiceEvent::ChannelCreated(peer_id, channel_id) => {
                    println!("A channel ({:?}) to {:?} create", channel_id, peer_id);
                    assert_eq!(peer_id, &node_a.peer_id);
                    true
                }
                _ => false,
            })
            .await;
    }
}<|MERGE_RESOLUTION|>--- conflicted
+++ resolved
@@ -2042,13 +2042,9 @@
             // TODO: We should actually also consider all our fulfilled tlcs here.
             // Because this is also the amount that we can actually spend.
             let sent_tlc_value = self.get_sent_tlc_balance();
-<<<<<<< HEAD
-            debug_assert!(self.to_local_amount >= sent_tlc_value);
-=======
             debug!("Value of local sent tlcs: {}", sent_tlc_value);
             debug_assert!(self.to_local_amount >= sent_tlc_value);
             // TODO: handle transaction fee here.
->>>>>>> b989b739
             if sent_tlc_value + tlc.amount > self.to_local_amount {
                 return Err(ProcessingChannelError::InvalidParameter(format!(
                     "Adding tlc {:?} with amount {} exceeds local balance {}",
@@ -2061,13 +2057,9 @@
             // TODO: We should actually also consider all their fulfilled tlcs here.
             // Because this is also the amount that we can actually spend.
             let received_tlc_value = self.get_received_tlc_balance();
-<<<<<<< HEAD
-            debug_assert!(self.to_remote_amount >= received_tlc_value);
-=======
             debug!("Value of remote received tlcs: {}", received_tlc_value);
             debug_assert!(self.to_remote_amount >= received_tlc_value);
             // TODO: handle transaction fee here.
->>>>>>> b989b739
             if received_tlc_value + tlc.amount > self.to_remote_amount {
                 return Err(ProcessingChannelError::InvalidParameter(format!(
                     "Adding tlc {:?} with amount {} exceeds remote balance {}",
